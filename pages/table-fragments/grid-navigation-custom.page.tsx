// Copyright Amazon.com, Inc. or its affiliates. All Rights Reserved.
// SPDX-License-Identifier: Apache-2.0
import React, { useContext, useMemo, useRef, useState } from 'react';
import SpaceBetween from '~components/space-between';
import {
  AppLayout,
  Button,
  ButtonDropdown,
  ColumnLayout,
  Container,
  ContentLayout,
  FormField,
  Header,
  HelpPanel,
  Icon,
  Input,
  Link,
  Select,
} from '~components';
import styles from './styles.scss';
import { id as generateId, generateItems, Instance } from '../table/generate-data';
import AppContext, { AppContextType } from '../app/app-context';
import {
  TableRole,
  getTableCellRoleProps,
  getTableColHeaderRoleProps,
  getTableHeaderRowRoleProps,
  getTableRoleProps,
  getTableRowRoleProps,
  getTableWrapperRoleProps,
  useGridNavigation,
} from '~components/table/table-role';
import { orderBy } from 'lodash';
import appLayoutLabels from '../app-layout/utils/labels';

type PageContext = React.Context<
  AppContextType<{
    pageSize: number;
    tableRole: TableRole;
    actionsMode: ActionsMode;
  }>
>;

type ActionsMode = 'dropdown' | 'inline';

const createColumnDefinitions = ({
  onDelete,
  onDuplicate,
  onUpdate,
<<<<<<< HEAD
  dialogItem,
  setDialogItem,
=======
  actionsMode,
>>>>>>> 9aa275e8
}: {
  onDelete: (id: string) => void;
  onDuplicate: (id: string) => void;
  onUpdate: (id: string) => void;
<<<<<<< HEAD
  dialogItem: null | Instance;
  setDialogItem: (item: null | Instance) => void;
=======
  actionsMode: ActionsMode;
>>>>>>> 9aa275e8
}) => [
  {
    key: 'id',
    label: 'ID',
    render: (item: Instance) => item.id,
  },
  {
    key: 'actions',
    label: 'Actions',
    render: (item: Instance) => (
      <ItemActionsCell
        mode={actionsMode}
        onDelete={() => onDelete(item.id)}
        onDuplicate={() => onDuplicate(item.id)}
        onUpdate={() => onUpdate(item.id)}
      />
    ),
  },
  {
    key: 'state',
    label: 'State',
    render: (item: Instance) => item.state,
  },
  {
    key: 'imageId',
    label: 'Image ID',
    render: (item: Instance) => <Link>{item.imageId}</Link>,
  },
<<<<<<< HEAD
  {
    key: 'dnsName',
    label: 'DNS name',
    render: (item: Instance) => (
      <DnsNameEditWidget
        item={item}
        active={item === dialogItem}
        setActive={active => setDialogItem(active ? item : null)}
      />
    ),
    isDialog: (item: Instance) => item === dialogItem,
  },
=======
  { key: 'dnsName', label: 'DNS name', render: (item: Instance) => <DnsEditCell item={item} /> },
>>>>>>> 9aa275e8
  { key: 'type', label: 'Type', render: (item: Instance) => item.type },
];

function DnsNameEditWidget({
  item,
  active,
  setActive,
}: {
  item: Instance;
  active: boolean;
  setActive: (active: boolean) => void;
}) {
  const [value, setValue] = useState(item.dnsName ?? '');
  return !active ? (
    <div
      role="button"
      tabIndex={0}
      aria-label="Edit dns name"
      onClick={() => setActive(true)}
      onKeyDown={event => {
        if (event.key === 'Enter' || event.key === 'F2') {
          setActive(true);
        }
      }}
    >
      {item.dnsName}
    </div>
  ) : (
    <Input
      autoFocus={true}
      value={value}
      onChange={event => setValue(event.detail.value)}
      onBlur={() => {
        setActive(false);
      }}
      onKeyDown={event => {
        if (event.detail.key === 'Enter') {
          setActive(false);
        }
      }}
    />
  );
}

const tableRoleOptions = [{ value: 'table' }, { value: 'grid' }, { value: 'grid-default' }];

const actionsModeOptions = [
  { value: 'dropdown', label: 'Dropdown' },
  { value: 'inline', label: 'Inline (anti-pattern)' },
];

export default function Page() {
  const [toolsOpen, setToolsOpen] = useState(false);
  const { urlParams, setUrlParams } = useContext(AppContext as PageContext);
  const pageSize = urlParams.pageSize ?? 10;
  const tableRole = urlParams.tableRole ?? 'grid';
  const actionsMode = urlParams.actionsMode ?? 'dropdown';

  const [dialogItem, setDialogItem] = useState<null | Instance>(null);
  const [items, setItems] = useState(generateItems(25));
  const columnDefinitions = useMemo(
    () =>
      createColumnDefinitions({
        onDelete: (id: string) => setItems(prev => prev.filter(item => item.id !== id)),
        onDuplicate: (id: string) =>
          setItems(prev => prev.flatMap(item => (item.id !== id ? [item] : [item, { ...item, id: generateId() }]))),
        onUpdate: (id: string) =>
          setItems(prev => prev.map(item => (item.id !== id ? item : { ...item, id: generateId() }))),
<<<<<<< HEAD
        dialogItem,
        setDialogItem,
      }),
    [dialogItem]
=======
        actionsMode,
      }),
    [actionsMode]
>>>>>>> 9aa275e8
  );

  const [sortingKey, setSortingKey] = useState<null | string>(null);
  const [sortingDirection, setSortingDirection] = useState<1 | -1>(1);

  const tableRef = useRef<HTMLTableElement>(null);

  useGridNavigation({ tableRole, pageSize, getTable: () => tableRef.current });

  const sortedItems = useMemo(() => {
    if (!sortingKey) {
      return items;
    }
    return orderBy(items, [sortingKey], [sortingDirection === -1 ? 'desc' : 'asc']);
  }, [items, sortingKey, sortingDirection]);

  return (
    <AppLayout
      ariaLabels={appLayoutLabels}
      contentType="table"
      navigationHide={true}
      toolsOpen={toolsOpen}
      onToolsChange={event => setToolsOpen(event.detail.open)}
      tools={<GridNavigationHelpPanel />}
      content={
        <ContentLayout header={<Header variant="h1">Grid navigation with a custom table grid</Header>}>
          <Container
            disableContentPaddings={true}
            header={
              <SpaceBetween size="m">
                <ColumnLayout columns={3}>
                  <FormField label="Page size">
                    <Input
                      type="number"
                      value={pageSize.toString()}
                      onChange={event => setUrlParams({ pageSize: parseInt(event.detail.value) })}
                    />
                  </FormField>

                  <FormField label="Table role">
                    <Select
                      options={tableRoleOptions}
                      selectedOption={tableRoleOptions.find(option => option.value === tableRole) ?? null}
                      onChange={event => setUrlParams({ tableRole: event.detail.selectedOption.value as TableRole })}
                    />
                  </FormField>

                  <FormField label="Actions mode">
                    <Select
                      options={actionsModeOptions}
                      selectedOption={actionsModeOptions.find(option => option.value === actionsMode) ?? null}
                      onChange={event =>
                        setUrlParams({ actionsMode: event.detail.selectedOption.value as ActionsMode })
                      }
                    />
                  </FormField>
                </ColumnLayout>

                <Link onFollow={() => setToolsOpen(true)} data-testid="link-before">
                  How to use grid navigation?
                </Link>
              </SpaceBetween>
            }
            footer={
              <Link onFollow={() => setToolsOpen(true)} data-testid="link-after">
                How to use grid navigation?
              </Link>
            }
          >
            <div className={styles['custom-table']} {...getTableWrapperRoleProps({ tableRole, isScrollable: false })}>
              <table
                ref={tableRef}
                className={styles['custom-table-table']}
                {...getTableRoleProps({
                  tableRole,
                  totalItemsCount: items.length,
                  totalColumnsCount: columnDefinitions.length,
                })}
              >
                <thead>
                  <tr {...getTableHeaderRowRoleProps({ tableRole })}>
                    {columnDefinitions.map((column, colIndex) => (
                      <th
                        key={column.key}
                        className={styles['custom-table-cell']}
                        {...getTableColHeaderRoleProps({ tableRole, colIndex })}
                      >
                        <div style={{ display: 'flex', gap: '8px', flexWrap: 'nowrap' }}>
                          <button
                            className={styles['custom-table-sorting-header']}
                            onClick={() => {
                              if (sortingKey !== column.key) {
                                setSortingKey(column.key);
                                setSortingDirection(-1);
                              } else {
                                setSortingDirection(prev => (prev === 1 ? -1 : 1));
                              }
                            }}
                          >
                            {column.label}
                          </button>
                          {sortingKey === column.key && sortingDirection === -1 && <Icon name="angle-down" />}
                          {sortingKey === column.key && sortingDirection === 1 && <Icon name="angle-up" />}
                        </div>
                      </th>
                    ))}
                  </tr>
                </thead>
                <tbody>
                  {sortedItems.map((item, rowIndex) => (
                    <tr key={item.id} {...getTableRowRoleProps({ tableRole, rowIndex, firstIndex: 0 })}>
                      {columnDefinitions.map((column, colIndex) => (
                        <td
                          key={column.key}
                          className={styles['custom-table-cell']}
<<<<<<< HEAD
                          {...getTableCellRoleProps({ tableRole, colIndex, isDialog: column.isDialog?.(item) })}
=======
                          {...getTableCellRoleProps({ tableRole, colIndex })}
>>>>>>> 9aa275e8
                        >
                          {column.render(item)}
                        </td>
                      ))}
                    </tr>
                  ))}
                </tbody>
              </table>
            </div>
          </Container>
        </ContentLayout>
      }
    />
  );
}

function ItemActionsCell({
  onDelete,
  onDuplicate,
  onUpdate,
  mode,
}: {
  onDelete: () => void;
  onDuplicate: () => void;
  onUpdate: () => void;
  mode: ActionsMode;
}) {
  if (mode === 'dropdown') {
    return (
      <div style={{ display: 'flex', justifyContent: 'center' }}>
        <ButtonDropdown
          ariaLabel="Item actions"
          variant="inline-icon"
          items={[
            { id: 'delete', text: 'Delete' },
            { id: 'duplicate', text: 'Duplicate' },
            { id: 'update', text: 'Update' },
          ]}
          onItemClick={event => {
            switch (event.detail.id) {
              case 'delete':
                return onDelete();
              case 'duplicate':
                return onDuplicate();
              case 'update':
                return onUpdate();
            }
          }}
          expandToViewport={true}
        />
      </div>
    );
  }
  return (
    <div style={{ display: 'flex', gap: '8px', flexWrap: 'nowrap' }}>
      <Button variant="inline-icon" iconName="remove" ariaLabel="Delete item" onClick={onDelete} />
      <Button variant="inline-icon" iconName="copy" ariaLabel="Duplicate item" onClick={onDuplicate} />
      <Button variant="inline-icon" iconName="refresh" ariaLabel="Update item" onClick={onUpdate} />
    </div>
  );
}

function DnsEditCell({ item }: { item: Instance }) {
  const [active, setActive] = useState(false);
  const [value, setValue] = useState(item.dnsName ?? '');
  const dialogRef = useRef<HTMLDivElement>(null);
  return !active ? (
    <div
      role="button"
      tabIndex={0}
      aria-label="Edit DNS name"
      onClick={() => setActive(true)}
      onKeyDown={event => {
        if (event.key === 'Enter' || event.key === 'F2') {
          setActive(true);
        }
      }}
    >
      {item.dnsName}
    </div>
  ) : (
    <div
      ref={dialogRef}
      role="dialog"
      aria-label="Edit DND name"
      onBlur={event => {
        if (!dialogRef.current!.contains(event.relatedTarget)) {
          setActive(false);
        }
      }}
      onKeyDown={event => {
        if (event.key === 'Enter' || event.key === 'Escape' || event.key === 'F2') {
          setActive(false);
        }
      }}
      style={{ display: 'flex', gap: '8px', flexWrap: 'nowrap' }}
    >
      <Input autoFocus={true} value={value} onChange={event => setValue(event.detail.value)} />
      <Button iconName="check" onClick={() => setActive(false)} />
      <Button iconName="close" onClick={() => setActive(false)} />
    </div>
  );
}

function GridNavigationHelpPanel() {
  return (
    <HelpPanel header={<Header variant="h2">Grid navigation</Header>}>
      <p>
        Grid tables offer better efficient navigation for keyboard users. The navigation intercepts keyboard commands to
        focus table cells and focusable cell content using arrow keys and other key combinations. Here is the full list
        of commands to move item focus:
      </p>
      <ul>
        <li>
          <b>Arrow Up</b> (one item up)
        </li>
        <li>
          <b>Arrow Down</b> (one item down)
        </li>
        <li>
          <b>Arrow Left</b> (one item to the left)
        </li>
        <li>
          <b>Arrow Right</b> (one item to the right)
        </li>
        <li>
          <b>Page Up</b> (one page up)
        </li>
        <li>
          <b>Page Down</b> (one page down)
        </li>
        <li>
          <b>Home</b> (to the first item in the row)
        </li>
        <li>
          <b>End</b> (to the last item in the row)
        </li>
        <li>
          <b>Control+Home</b> (to the first item in the grid)
        </li>
        <li>
          <b>Control+End</b> (to the last item in the grid)
        </li>
<<<<<<< HEAD
        <li>
          <b>Enter</b> (to move focus inside dialog cell)
        </li>
        <li>
          <b>Escape</b> (to move focus back to cell)
        </li>
        <li>
          <b>F2</b> (to move focus inside or outside cell)
        </li>
=======
>>>>>>> 9aa275e8
      </ul>
    </HelpPanel>
  );
}<|MERGE_RESOLUTION|>--- conflicted
+++ resolved
@@ -47,22 +47,12 @@
   onDelete,
   onDuplicate,
   onUpdate,
-<<<<<<< HEAD
-  dialogItem,
-  setDialogItem,
-=======
   actionsMode,
->>>>>>> 9aa275e8
 }: {
   onDelete: (id: string) => void;
   onDuplicate: (id: string) => void;
   onUpdate: (id: string) => void;
-<<<<<<< HEAD
-  dialogItem: null | Instance;
-  setDialogItem: (item: null | Instance) => void;
-=======
   actionsMode: ActionsMode;
->>>>>>> 9aa275e8
 }) => [
   {
     key: 'id',
@@ -91,65 +81,9 @@
     label: 'Image ID',
     render: (item: Instance) => <Link>{item.imageId}</Link>,
   },
-<<<<<<< HEAD
-  {
-    key: 'dnsName',
-    label: 'DNS name',
-    render: (item: Instance) => (
-      <DnsNameEditWidget
-        item={item}
-        active={item === dialogItem}
-        setActive={active => setDialogItem(active ? item : null)}
-      />
-    ),
-    isDialog: (item: Instance) => item === dialogItem,
-  },
-=======
   { key: 'dnsName', label: 'DNS name', render: (item: Instance) => <DnsEditCell item={item} /> },
->>>>>>> 9aa275e8
   { key: 'type', label: 'Type', render: (item: Instance) => item.type },
 ];
-
-function DnsNameEditWidget({
-  item,
-  active,
-  setActive,
-}: {
-  item: Instance;
-  active: boolean;
-  setActive: (active: boolean) => void;
-}) {
-  const [value, setValue] = useState(item.dnsName ?? '');
-  return !active ? (
-    <div
-      role="button"
-      tabIndex={0}
-      aria-label="Edit dns name"
-      onClick={() => setActive(true)}
-      onKeyDown={event => {
-        if (event.key === 'Enter' || event.key === 'F2') {
-          setActive(true);
-        }
-      }}
-    >
-      {item.dnsName}
-    </div>
-  ) : (
-    <Input
-      autoFocus={true}
-      value={value}
-      onChange={event => setValue(event.detail.value)}
-      onBlur={() => {
-        setActive(false);
-      }}
-      onKeyDown={event => {
-        if (event.detail.key === 'Enter') {
-          setActive(false);
-        }
-      }}
-    />
-  );
-}
 
 const tableRoleOptions = [{ value: 'table' }, { value: 'grid' }, { value: 'grid-default' }];
 
@@ -165,7 +99,6 @@
   const tableRole = urlParams.tableRole ?? 'grid';
   const actionsMode = urlParams.actionsMode ?? 'dropdown';
 
-  const [dialogItem, setDialogItem] = useState<null | Instance>(null);
   const [items, setItems] = useState(generateItems(25));
   const columnDefinitions = useMemo(
     () =>
@@ -175,16 +108,9 @@
           setItems(prev => prev.flatMap(item => (item.id !== id ? [item] : [item, { ...item, id: generateId() }]))),
         onUpdate: (id: string) =>
           setItems(prev => prev.map(item => (item.id !== id ? item : { ...item, id: generateId() }))),
-<<<<<<< HEAD
-        dialogItem,
-        setDialogItem,
-      }),
-    [dialogItem]
-=======
         actionsMode,
       }),
     [actionsMode]
->>>>>>> 9aa275e8
   );
 
   const [sortingKey, setSortingKey] = useState<null | string>(null);
@@ -300,11 +226,7 @@
                         <td
                           key={column.key}
                           className={styles['custom-table-cell']}
-<<<<<<< HEAD
-                          {...getTableCellRoleProps({ tableRole, colIndex, isDialog: column.isDialog?.(item) })}
-=======
                           {...getTableCellRoleProps({ tableRole, colIndex })}
->>>>>>> 9aa275e8
                         >
                           {column.render(item)}
                         </td>
@@ -448,18 +370,6 @@
         <li>
           <b>Control+End</b> (to the last item in the grid)
         </li>
-<<<<<<< HEAD
-        <li>
-          <b>Enter</b> (to move focus inside dialog cell)
-        </li>
-        <li>
-          <b>Escape</b> (to move focus back to cell)
-        </li>
-        <li>
-          <b>F2</b> (to move focus inside or outside cell)
-        </li>
-=======
->>>>>>> 9aa275e8
       </ul>
     </HelpPanel>
   );
