// Copyright Amazon.com, Inc. or its affiliates. All Rights Reserved.
// SPDX-License-Identifier: Apache-2.0
import { TagEditorProps } from '~components/tag-editor';

export const I18N_STRINGS: TagEditorProps.I18nStrings = {
  keyPlaceholder: 'Enter key',
  valuePlaceholder: 'Enter value',
  addButton: 'Add new tag',
  removeButton: 'Remove',
  undoButton: 'Undo',
  undoPrompt: 'This tag will be removed upon saving changes',
  loading: 'Loading tags that are associated with this resource',
  keyHeader: 'Key',
  valueHeader: 'Value',
  optional: 'optional',
  keySuggestion: 'Custom tag key',
  valueSuggestion: 'Custom tag value',
  emptyTags: 'No tags associated with the resource.',
  errorIconAriaLabel: 'Error',
  tooManyKeysSuggestion: 'You have more keys than can be displayed',
  tooManyValuesSuggestion: 'You have more values than can be displayed',
  keysSuggestionLoading: 'Loading key values',
  keysSuggestionError: 'Tag keys could not be retrieved',
  valuesSuggestionLoading: 'Loading tag values',
  valuesSuggestionError: 'Tag values could not be retrieved',
  emptyKeyError: 'You must specify a tag key',
  maxKeyCharLengthError: 'The maximum number of characters you can use in a tag key is 128.',
  maxValueCharLengthError: 'The maximum number of characters you can use in a tag value is 256.',
  duplicateKeyError: 'You must specify a unique tag key.',
  invalidKeyError:
    'Invalid key. Keys can only contain alphanumeric characters, spaces and any of the following: _.:/=+@-',
  invalidValueError:
    'Invalid value. Values can only contain alphanumeric characters, spaces and any of the following: _.:/=+@-',
  awsPrefixError: 'Cannot start with aws:',
  clearAriaLabel: 'Clear',
<<<<<<< HEAD
  removalAnnouncement: 'A tag was removed.',
=======
  itemRemovedAriaLive: 'A tag was removed.',
>>>>>>> b799dc43
  tagLimit: (availableTags, tagLimit) =>
    availableTags === tagLimit
      ? `You can up to ${tagLimit} tags.`
      : availableTags === 1
      ? 'You can add up to 1 more tag.'
      : `You can add up to ${availableTags} more tags.`,
  tagLimitReached: tagLimit =>
    tagLimit === 1 ? 'You have reached the limit of 1 tag.' : `You have reached the limit of ${tagLimit} tags.`,
  tagLimitExceeded: tagLimit =>
    tagLimit === 1 ? 'You have exceeded the limit of 1 tag.' : `You have exceeded the limit of ${tagLimit} tags.`,
  enteredKeyLabel: text => `Use "${text}"`,
  enteredValueLabel: text => `Use "${text}"`,
};<|MERGE_RESOLUTION|>--- conflicted
+++ resolved
@@ -33,11 +33,7 @@
     'Invalid value. Values can only contain alphanumeric characters, spaces and any of the following: _.:/=+@-',
   awsPrefixError: 'Cannot start with aws:',
   clearAriaLabel: 'Clear',
-<<<<<<< HEAD
-  removalAnnouncement: 'A tag was removed.',
-=======
   itemRemovedAriaLive: 'A tag was removed.',
->>>>>>> b799dc43
   tagLimit: (availableTags, tagLimit) =>
     availableTags === tagLimit
       ? `You can up to ${tagLimit} tags.`
