--- conflicted
+++ resolved
@@ -20,8 +20,6 @@
    */
   focusFirst(): void;
 }
-<<<<<<< HEAD
-=======
 
 function FocusLock(
   { className, disabled, autoFocus, restoreFocus, children }: FocusLockProps,
@@ -35,77 +33,50 @@
 
   const returnFocusToRef = useRef<HTMLOrSVGElement | null>(null);
   const containerRef = useRef<HTMLDivElement | null>(null);
->>>>>>> 29d1ec0b
 
-const FocusLock = React.forwardRef(
-  ({ className, disabled, autoFocus, restoreFocus, children }: FocusLockProps, ref: React.Ref<FocusLockRef>) => {
-    useImperativeHandle(ref, () => {
-      return {
-        focusFirst,
-      };
-    });
+  // Using a callback ref to detect component unmounts, which is safer than using useEffect.
+  const restoreFocusHandler = useCallback(
+    (elem: HTMLDivElement | null) => {
+      if (elem === null && restoreFocus) {
+        returnFocusToRef.current?.focus();
+      }
+    },
+    [restoreFocus]
+  );
 
-    const returnFocusToRef = useRef<HTMLOrSVGElement | null>(null);
-    const containerRef = useRef<HTMLDivElement | null>(null);
+  const mergedRef = useMergeRefs(containerRef, restoreFocusHandler);
 
-    // Using a callback ref to detect component unmounts, which is safer than using useEffect.
-    const restoreFocusHandler = useCallback(
-      (elem: HTMLDivElement | null) => {
-        if (elem === null && restoreFocus) {
-          returnFocusToRef.current?.focus();
-        }
-      },
-      [restoreFocus]
-    );
+  const focusFirst = () => {
+    if (containerRef.current) {
+      getFirstFocusable(containerRef.current)?.focus();
+    }
+  };
 
-    const mergedRef = useMergeRefs(containerRef, restoreFocusHandler);
+  const focusLast = () => {
+    if (containerRef.current) {
+      getLastFocusable(containerRef.current)?.focus();
+    }
+  };
 
-    const focusFirst = () => {
-      if (containerRef.current) {
-        getFirstFocusable(containerRef.current)?.focus();
+  useEffect(() => {
+    if (autoFocus && !disabled) {
+      returnFocusToRef.current = document.activeElement as HTMLOrSVGElement | null;
+      focusFirst();
+    }
+  }, [autoFocus, disabled]);
+
+  // Returns focus when disabled changes from false to true.
+  const [prevDisabled, setPrevDisabled] = useState(!!disabled);
+  useEffect(() => {
+    if (prevDisabled !== !!disabled) {
+      setPrevDisabled(!!disabled);
+      if (disabled && restoreFocus) {
+        returnFocusToRef.current?.focus();
+        returnFocusToRef.current = null;
       }
-    };
+    }
+  }, [prevDisabled, disabled, restoreFocus]);
 
-    const focusLast = () => {
-      if (containerRef.current) {
-        getLastFocusable(containerRef.current)?.focus();
-      }
-    };
-
-    useEffect(() => {
-      if (autoFocus && !disabled) {
-        returnFocusToRef.current = document.activeElement as HTMLOrSVGElement | null;
-        focusFirst();
-      }
-    }, [autoFocus, disabled]);
-
-    // Returns focus when disabled changes from false to true.
-    const [prevDisabled, setPrevDisabled] = useState(!!disabled);
-    useEffect(() => {
-      if (prevDisabled !== !!disabled) {
-        setPrevDisabled(!!disabled);
-        if (disabled && restoreFocus) {
-          returnFocusToRef.current?.focus();
-          returnFocusToRef.current = null;
-        }
-      }
-    }, [prevDisabled, disabled, restoreFocus]);
-
-    return (
-      <>
-        <TabTrap disabled={disabled} focusNextCallback={focusLast} />
-        <div className={className} ref={mergedRef}>
-          {children}
-        </div>
-        <TabTrap disabled={disabled} focusNextCallback={focusFirst} />
-      </>
-    );
-  }
-);
-
-<<<<<<< HEAD
-export default FocusLock;
-=======
   return (
     <>
       <TabTrap disabled={disabled} focusNextCallback={focusLast} />
@@ -117,5 +88,4 @@
   );
 }
 
-export default React.forwardRef(FocusLock);
->>>>>>> 29d1ec0b
+export default React.forwardRef(FocusLock);