--- conflicted
+++ resolved
@@ -14,13 +14,9 @@
   align-content: stretch;
 }
 
-<<<<<<< HEAD
 .token,
 .grouped-token {
-=======
-.token {
   flex-grow: 1;
->>>>>>> a8fdb97a
   border-block: awsui.$border-field-width solid constants.$token-border-color;
   border-inline: awsui.$border-field-width solid constants.$token-border-color;
   display: flex;
