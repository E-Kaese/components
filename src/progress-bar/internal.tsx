--- conflicted
+++ resolved
@@ -36,13 +36,7 @@
           progressValue >= maxValue && styles.complete,
           isInFlash && styles['progress-in-flash']
         )}
-<<<<<<< HEAD
-        aria-valuenow={progressValue}
-        aria-valuemin={0}
         max={maxValue}
-=======
-        max={MAX_VALUE}
->>>>>>> 43c84d5a
         value={progressValue}
         aria-labelledby={labelId}
       />
