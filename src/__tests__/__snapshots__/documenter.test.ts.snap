--- conflicted
+++ resolved
@@ -9398,11 +9398,7 @@
   "name": "RadioGroup",
   "properties": Array [
     Object {
-<<<<<<< HEAD
-      "description": "Adds \`aria-controls\` to the group. Use this property if the radio group controls the visibility of other elements on the page.",
-=======
       "description": "Adds \`aria-controls\` attribute to the radio group. Use this property if the radio group controls the visibility of other elements on the page.",
->>>>>>> e90d8dc4
       "name": "ariaControls",
       "optional": true,
       "type": "string",
