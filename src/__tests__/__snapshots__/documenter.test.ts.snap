--- conflicted
+++ resolved
@@ -1004,12 +1004,6 @@
       "cancelable": false,
       "description": "Called when add button is clicked.",
       "name": "onAddButtonClick",
-    },
-    Object {
-      "cancelable": true,
-      "description": "Use this function to announce removal of an item to screen readers.
-The function is called with the index of the removed item.",
-      "name": "onRemoveAnnouncement",
     },
     Object {
       "cancelable": false,
@@ -9416,12 +9410,8 @@
   "name": "RadioGroup",
   "properties": Array [
     Object {
-<<<<<<< HEAD
-      "description": "Adds \`aria-controls\` attribute to the radio group. Use this property if the radio group controls the visibility of other elements on the page.",
-=======
       "description": "Adds \`aria-controls\` attribute to the radio group.
 If the radio group controls any secondary content (for example, another form field), use this to provide an ID referring to the secondary content.",
->>>>>>> b47337fd
       "name": "ariaControls",
       "optional": true,
       "type": "string",
