// Copyright Amazon.com, Inc. or its affiliates. All Rights Reserved.
// SPDX-License-Identifier: Apache-2.0
import React, { useRef } from 'react';
import clsx from 'clsx';

import { InternalButton } from '../../../button/internal';
import PanelResizeHandle from '../../../internal/components/panel-resize-handle';
import customCssProps from '../../../internal/generated/custom-css-properties';
import { createWidgetizedComponent } from '../../../internal/widgets';
import { getLimitedValue } from '../../../split-panel/utils/size-utils';
import { AppLayoutProps } from '../../interfaces';
import { TOOLS_DRAWER_ID } from '../../utils/use-drawers';
import { AppLayoutInternals } from '../interfaces';
import { useResize } from './use-resize';

import sharedStyles from '../../resize/styles.css.js';
import testutilStyles from '../../test-classes/styles.css.js';
import styles from './styles.css.js';

interface AppLayoutDrawerImplementationProps {
  appLayoutInternals: AppLayoutInternals;
}

export function AppLayoutDrawerImplementation({ appLayoutInternals }: AppLayoutDrawerImplementationProps) {
  const {
    activeDrawer,
    minDrawerSize,
    activeDrawerSize,
    maxDrawerSize,
    ariaLabels,
    drawers,
    drawersFocusControl,
    isMobile,
    placement,
<<<<<<< HEAD
    drawersOpenQueue,
=======
    verticalOffsets,
>>>>>>> 3ccb87be
    onActiveDrawerChange,
    onActiveDrawerResize,
  } = appLayoutInternals;
  const drawerRef = useRef<HTMLDivElement>(null);
  const activeDrawerId = activeDrawer?.id;

  const computedAriaLabels = {
    closeButton: activeDrawer ? activeDrawer.ariaLabels?.closeButton : ariaLabels?.toolsClose,
    content: activeDrawer ? activeDrawer.ariaLabels?.drawerName : ariaLabels?.tools,
  };

  const drawersTopOffset = verticalOffsets.drawers ?? placement.insetBlockStart;
  const isToolsDrawer = activeDrawer?.id === TOOLS_DRAWER_ID;
  const toolsOnlyMode = drawers.length === 1 && drawers[0].id === TOOLS_DRAWER_ID;
  const toolsContent = drawers?.find(drawer => drawer.id === TOOLS_DRAWER_ID)?.content;
  const resizeProps = useResize({
    currentWidth: activeDrawerSize,
    minWidth: minDrawerSize,
    maxWidth: maxDrawerSize,
    panelRef: drawerRef,
    handleRef: drawersFocusControl.refs.slider,
    onResize: size => onActiveDrawerResize({ id: activeDrawerId!, size }),
  });
  const lastOpenedDrawerId = drawersOpenQueue.length ? drawersOpenQueue[0] : null;

  return (
    <aside
      id={activeDrawerId}
      aria-hidden={!activeDrawer}
      aria-label={computedAriaLabels.content}
<<<<<<< HEAD
      className={clsx(styles.drawer, {
        [styles['last-opened']]: lastOpenedDrawerId === activeDrawerId,
=======
      className={clsx(styles.drawer, sharedStyles['with-motion'], {
>>>>>>> 3ccb87be
        [testutilStyles['active-drawer']]: !toolsOnlyMode && activeDrawerId,
        [testutilStyles.tools]: isToolsDrawer,
      })}
      ref={drawerRef}
      onBlur={e => {
        if (!e.relatedTarget || !e.currentTarget.contains(e.relatedTarget)) {
          drawersFocusControl.loseFocus();
        }
      }}
      style={{
        blockSize: `calc(100vh - ${drawersTopOffset}px - ${placement.insetBlockEnd}px)`,
        insetBlockStart: drawersTopOffset,
      }}
      data-testid={`awsui-app-layout-drawer-${activeDrawerId}`}
    >
      {!isMobile && activeDrawer?.resizable && (
        <div className={styles['drawer-slider']}>
          <PanelResizeHandle
            ref={drawersFocusControl.refs.slider}
            position="side"
            className={testutilStyles['drawers-slider']}
            ariaLabel={activeDrawer?.ariaLabels?.resizeHandle}
            ariaValuenow={resizeProps.relativeSize}
            onKeyDown={resizeProps.onKeyDown}
            onPointerDown={resizeProps.onPointerDown}
          />
        </div>
      )}
      <div
        className={clsx(styles['drawer-content-container'], sharedStyles['with-motion'])}
        style={{ width: isMobile ? '100%' : `${activeDrawerSize}px` }}
      >
        <div className={clsx(styles['drawer-close-button'])}>
          <InternalButton
            ariaLabel={computedAriaLabels.closeButton}
            className={clsx({
              [testutilStyles['active-drawer-close-button']]: !isToolsDrawer && activeDrawerId,
              [testutilStyles['tools-close']]: isToolsDrawer,
            })}
            formAction="none"
            iconName={isMobile ? 'close' : 'angle-right'}
            onClick={() => onActiveDrawerChange(null)}
            ref={drawersFocusControl.refs.close}
            variant="icon"
          />
        </div>
        <div
          className={clsx(
            styles['drawer-content'],
            activeDrawerId !== TOOLS_DRAWER_ID && styles['drawer-content-hidden']
          )}
        >
          {toolsContent}
        </div>
        {activeDrawerId !== TOOLS_DRAWER_ID && <div className={styles['drawer-content']}>{activeDrawer?.content}</div>}
      </div>
    </aside>
  );
}

interface AppLayoutGlobalDrawerImplementationProps {
  appLayoutInternals: AppLayoutInternals;
  show: boolean;
  activeGlobalDrawer: AppLayoutProps.Drawer | undefined;
}

export function AppLayoutGlobalDrawerImplementation({
  appLayoutInternals,
  show,
  activeGlobalDrawer,
}: AppLayoutGlobalDrawerImplementationProps) {
  const {
    ariaLabels,
    globalDrawersFocusControl,
    isMobile,
    placement,
    onActiveGlobalDrawersChange,
    onActiveDrawerResize,
    minGlobalDrawersSizes,
    maxGlobalDrawersSizes,
    activeGlobalDrawersSizes,
    drawersOpenQueue,
  } = appLayoutInternals;
  const drawerRef = useRef<HTMLDivElement>(null);
  const activeDrawerId = activeGlobalDrawer?.id ?? '';

  const computedAriaLabels = {
    closeButton: activeGlobalDrawer ? activeGlobalDrawer.ariaLabels?.closeButton : ariaLabels?.toolsClose,
    content: activeGlobalDrawer ? activeGlobalDrawer.ariaLabels?.drawerName : ariaLabels?.tools,
  };

  const activeDrawerSize = activeGlobalDrawersSizes[activeDrawerId ?? ''] ?? 0;
  const minDrawerSize = minGlobalDrawersSizes[activeDrawerId ?? ''] ?? 0;
  const maxDrawerSize = maxGlobalDrawersSizes[activeDrawerId ?? ''] ?? 0;
  const refs = globalDrawersFocusControl.refs[activeDrawerId];
  const resizeProps = useResize({
    currentWidth: activeDrawerSize,
    minWidth: minDrawerSize,
    maxWidth: maxDrawerSize,
    panelRef: drawerRef,
    handleRef: refs?.slider,
    onResize: size => onActiveDrawerResize({ id: activeDrawerId!, size }),
  });
  const size = getLimitedValue(minDrawerSize, activeDrawerSize, maxDrawerSize);
  const lastOpenedDrawerId = drawersOpenQueue.length ? drawersOpenQueue[0] : null;

  return (
    <aside
      id={activeDrawerId}
      aria-hidden={!show}
      aria-label={computedAriaLabels.content}
      className={clsx(styles.drawer, sharedStyles['with-motion'], {
        [styles['drawer-global']]: show,
        [styles['last-opened']]: lastOpenedDrawerId === activeDrawerId,
        [testutilStyles['active-drawer']]: show,
      })}
      ref={drawerRef}
      onBlur={e => {
        if (!e.relatedTarget || !e.currentTarget.contains(e.relatedTarget)) {
          globalDrawersFocusControl.loseFocus();
        }
      }}
      style={{
        blockSize: show ? `calc(100vh - ${placement.insetBlockStart}px - ${placement.insetBlockEnd}px)` : 0,
        insetBlockStart: placement.insetBlockStart,
        ...(!isMobile && { [customCssProps.drawerSize]: `${show ? size : 0}px` }),
      }}
      data-testid={`awsui-app-layout-drawer-${activeDrawerId}`}
    >
      {!isMobile && activeGlobalDrawer?.resizable && (
        <div className={styles['drawer-slider']}>
          <PanelResizeHandle
            ref={refs?.slider}
            position="side"
            className={testutilStyles['drawers-slider']}
            ariaLabel={activeGlobalDrawer?.ariaLabels?.resizeHandle}
            ariaValuenow={resizeProps.relativeSize}
            onKeyDown={resizeProps.onKeyDown}
            onPointerDown={resizeProps.onPointerDown}
            compact={true}
          />
        </div>
      )}
      <div className={clsx(styles['drawer-content-container'], sharedStyles['with-motion'])}>
        <div className={clsx(styles['drawer-close-button'])}>
          <InternalButton
            ariaLabel={computedAriaLabels.closeButton}
            className={clsx({
              [testutilStyles['active-drawer-close-button']]: activeDrawerId,
            })}
            formAction="none"
            iconName={isMobile ? 'close' : 'angle-right'}
            onClick={() => onActiveGlobalDrawersChange(activeDrawerId)}
            ref={refs?.close}
            variant="icon"
          />
        </div>
        <div className={styles['drawer-content']}>{activeGlobalDrawer?.content}</div>
      </div>
    </aside>
  );
}

export const createWidgetizedAppLayoutDrawer = createWidgetizedComponent(AppLayoutDrawerImplementation);

export const createWidgetizedAppLayoutGlobalDrawer = createWidgetizedComponent(AppLayoutGlobalDrawerImplementation);<|MERGE_RESOLUTION|>--- conflicted
+++ resolved
@@ -32,11 +32,8 @@
     drawersFocusControl,
     isMobile,
     placement,
-<<<<<<< HEAD
+    verticalOffsets,
     drawersOpenQueue,
-=======
-    verticalOffsets,
->>>>>>> 3ccb87be
     onActiveDrawerChange,
     onActiveDrawerResize,
   } = appLayoutInternals;
@@ -67,12 +64,8 @@
       id={activeDrawerId}
       aria-hidden={!activeDrawer}
       aria-label={computedAriaLabels.content}
-<<<<<<< HEAD
-      className={clsx(styles.drawer, {
+      className={clsx(styles.drawer, sharedStyles['with-motion'], {
         [styles['last-opened']]: lastOpenedDrawerId === activeDrawerId,
-=======
-      className={clsx(styles.drawer, sharedStyles['with-motion'], {
->>>>>>> 3ccb87be
         [testutilStyles['active-drawer']]: !toolsOnlyMode && activeDrawerId,
         [testutilStyles.tools]: isToolsDrawer,
       })}
