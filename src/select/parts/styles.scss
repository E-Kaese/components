--- conflicted
+++ resolved
@@ -123,7 +123,6 @@
   }
 }
 
-<<<<<<< HEAD
 .inline-label-trigger-wrapper {
   margin-block-start: -7px;
 }
@@ -162,8 +161,8 @@
     border-end-start-radius: $inlineLabel-border-radius;
     border-end-end-radius: $inlineLabel-border-radius;
   }
-=======
+}
+
 .disabled-reason-tooltip {
   /* used in test-utils or tests */
->>>>>>> 1dcf6579
 }