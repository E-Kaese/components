// Copyright Amazon.com, Inc. or its affiliates. All Rights Reserved.
// SPDX-License-Identifier: Apache-2.0
import React from 'react';
import { render, waitFor } from '@testing-library/react';
import createWrapper, { AttributeEditorWrapper } from '../../../lib/components/test-utils/dom';
import AttributeEditor, { AttributeEditorProps } from '../../../lib/components/attribute-editor';
import styles from '../../../lib/components/attribute-editor/styles.css.js';
import liveRegionStyles from '../../../lib/components/internal/components/live-region/styles.css.js';
import Input from '../../../lib/components/input';

interface Item {
  key: string;
  value: string;
  additional: string;
}

const defaultProps: AttributeEditorProps<Item> = {
  addButtonText: 'Add new item',
  removeButtonText: 'Remove',
  definition: [
    {
      label: 'Key label',
      info: 'Key info',
      control: item => item.key,
    },
    {
      label: 'Value label',
      info: 'Value info',
      control: item => item.value,
    },
    {
      label: 'Additional label',
      info: 'Additional info',
      control: item => item.additional,
    },
  ],
  items: Array(3)
    .fill(0)
    .map((_, idx) => {
      return {
        key: `k${idx + 1}`,
        value: `v${idx + 1}`,
        additional: `a${idx + 1}`,
      };
    }),
  empty: 'empty region',
  i18nStrings: {
    errorIconAriaLabel: 'Error',
  },
};

function renderAttributeEditor(
  props: Partial<AttributeEditorProps<Item>> & { ref?: React.Ref<AttributeEditorProps.Ref> } = {}
): AttributeEditorWrapper {
  const { container } = render(<AttributeEditor {...defaultProps} {...props} />);
  return createWrapper(container).findAttributeEditor()!;
}

const expectRowTextContent = (wrapper: AttributeEditorWrapper, rowIndex: number, expectedValues: string[]) => {
  const row = wrapper.findRow(rowIndex + 1)!;
  expectedValues.forEach((expectedValue, index) => {
    expect(row.findFields()[index].getElement()).toHaveTextContent(expectedValue);
  });
};

const expectRowLabelTextContent = (wrapper: AttributeEditorWrapper, rowIndex: number, expectedValues: string[]) => {
  const row = wrapper.findRow(rowIndex + 1)!;
  expectedValues.forEach((expectedValue, index) => {
    expect(row.findFields()[index].getElement()).toHaveTextContent(expectedValue);
  });
};

const expectRowErrorTextContent = (wrapper: AttributeEditorWrapper, rowIndex: number, expectedValues: string[]) => {
  const row = wrapper.findRow(rowIndex + 1)!;
  expectedValues.forEach((expectedValue, index) => {
    const errorField = row.findFields()[index].findError();
    expect(errorField).not.toBe(null);
    expect(errorField!.getElement()).toHaveTextContent(expectedValue);
  });
};

describe('Attribute Editor', () => {
  describe('items property', () => {
    let wrapper: AttributeEditorWrapper;

    beforeEach(() => {
      wrapper = renderAttributeEditor();
    });
    test('renders as many rows as are defined', () => {
      expect(wrapper.findRows()).toHaveLength(defaultProps.items!.length);
    });
    test('renders expected item structure', () => {
      expectRowTextContent(wrapper, 0, ['k1', 'v1', 'a1']);
      expectRowTextContent(wrapper, 1, ['k2', 'v2', 'a2']);
    });
    test('renders labels above all row items', () => {
      expectRowLabelTextContent(wrapper, 0, ['Key label', 'Value label', 'Additional label']);
      expectRowLabelTextContent(wrapper, 1, ['Key label', 'Value label', 'Additional label']);
    });
  });

  describe('empty items', () => {
    test('should render 0 rows when passed empty array', () => {
      const wrapper = renderAttributeEditor({ ...defaultProps, items: [] });
      expect(wrapper.findRows()).toHaveLength(0);
    });
    test('should fade in empty state when items were previously visible', () => {
      const { container, rerender } = render(<AttributeEditor {...defaultProps} />);
      rerender(<AttributeEditor {...defaultProps} items={[]} />);
      const wrapper = createWrapper(container).findAttributeEditor()!;
      expect(wrapper.findEmptySlot()?.getElement()).toHaveClass(styles['empty-appear']);
    });
    test('should not fade in empty state when it is initially displayed', () => {
      const wrapper = renderAttributeEditor({ ...defaultProps, items: [] });
      expect(wrapper.findEmptySlot()?.getElement()).not.toHaveClass(styles['empty-appear']);
    });
  });

  describe('add button', () => {
    test('renders `add` button using `addButtonText`', () => {
      const addButtonText = 'Test add text';
      const wrapper = renderAttributeEditor({ ...defaultProps, addButtonText: addButtonText });
      expect(wrapper.findAddButton().getElement()).toHaveTextContent(addButtonText);
    });

    test('triggers `onAddButtonClick` event when clicked', () => {
      const onAddButtonClick = jest.fn();
      const wrapper = renderAttributeEditor({ ...defaultProps, onAddButtonClick });

      wrapper.findAddButton().click();
      expect(onAddButtonClick).toHaveBeenCalled();
    });

    test('enables the add button by default', () => {
      const wrapper = renderAttributeEditor({ ...defaultProps });
      const buttonElement = wrapper.findAddButton().getElement();
      expect(buttonElement).not.toHaveAttribute('disabled');
    });

    test('enables the add button when disableAddButton is false', () => {
      const wrapper = renderAttributeEditor({ ...defaultProps, disableAddButton: false });
      const buttonElement = wrapper.findAddButton().getElement();
      expect(buttonElement).not.toHaveAttribute('disabled');
    });

    test('disables the add button when disableAddButton is true', () => {
      const wrapper = renderAttributeEditor({ ...defaultProps, disableAddButton: true });
      const buttonElement = wrapper.findAddButton().getElement();
      expect(buttonElement).toHaveAttribute('disabled');
    });

    test('has no aria-describedby if there is no additional info', () => {
      const wrapper = renderAttributeEditor({ ...defaultProps });
      const buttonElement = wrapper.findAddButton().getElement();
      expect(buttonElement).not.toHaveAttribute('aria-describedby');
    });
  });

  describe('remove button', () => {
    test('renders `remove` button using `removeButtonText` on all rows', () => {
      const removeButtonText = 'Test remove text';
      const wrapper = renderAttributeEditor({ ...defaultProps, removeButtonText });
      defaultProps.items!.forEach((_, index) => {
        expect(
          wrapper
            .findRow(index + 1)!
            .findRemoveButton()!
            .getElement()
        ).toHaveTextContent(removeButtonText);
      });
    });

    test('conditionally renders `remove` button depending on isItemRemovable return value', () => {
      const isItemRemovable = (item: Item) => item.key !== 'k1';
      const wrapper = renderAttributeEditor({ ...defaultProps, isItemRemovable });
      expect(wrapper.findRow(1)!.findRemoveButton()).toEqual(null);
      expect(wrapper.findRow(2)!.findRemoveButton()).not.toEqual(null);
      expect(wrapper.findRow(3)!.findRemoveButton()).not.toEqual(null);
    });

    test('triggers `onRemoveButtonClick` event when clicked', () => {
      const onRemoveButtonClick = jest.fn();
      const wrapper = renderAttributeEditor({ ...defaultProps, onRemoveButtonClick });

      wrapper.findRow(1)!.findRemoveButton()!.click();

      expect(onRemoveButtonClick).toHaveBeenCalledWith(expect.objectContaining({ detail: { itemIndex: 0 } }));
    });

    test('triggers itemRemovalAriaLive on remove button click', () => {
<<<<<<< HEAD
      const itemRemovalAriaLive = jest.fn();
=======
      const itemRemovalAriaLive = jest.fn() as AttributeEditorProps.ItemRemovalAriaLiveFunction;
>>>>>>> 57130d47
      const wrapper = renderAttributeEditor({ ...defaultProps, itemRemovalAriaLive });

      wrapper.findRow(1)!.findRemoveButton()!.click();

      expect(itemRemovalAriaLive).toHaveBeenCalledWith(0);
    });
<<<<<<< HEAD
=======

    test('renders LiveRegion properly', async () => {
      const itemRemovalAriaLive = jest.fn(() => 'test-text') as AttributeEditorProps.ItemRemovalAriaLiveFunction;
      const wrapper = renderAttributeEditor({
        ...defaultProps,
        itemRemovalAriaLive,
        additionalInfo: 'additional-test',
      });
      wrapper.findRow(1)!.findRemoveButton()!.click();
      expect(itemRemovalAriaLive).toHaveBeenCalledWith(0);
      await waitFor(() => expect(wrapper.findAdditionalInfo()?.getElement()).toHaveTextContent('additional-test'));

      const propsWithoutAdditionInfo: AttributeEditorProps<Item> = {
        ...defaultProps,
        itemRemovalAriaLive,
        additionalInfo: undefined,
      };
      const wrapperWithoutAdditionInfo = renderAttributeEditor(propsWithoutAdditionInfo);
      wrapperWithoutAdditionInfo.findRow(1)!.findRemoveButton()!.click();
      expect(
        wrapperWithoutAdditionInfo.find(`[data-testid="no-additional-info-remove-announcement"]`)?.getElement()
      ).toBeInTheDocument();
    });
>>>>>>> 57130d47
  });

  ['control', 'errorText', 'constraintText'].forEach(renderableFn => {
    describe(renderableFn, () => {
      const renderableFns: Record<string, jest.Mock> = {};

      beforeEach(() => {
        const definition = defaultProps.definition.map(definition => ({ ...definition }));
        ['key', 'value', 'additional'].forEach((type, i) => {
          renderableFns[type] = jest.fn();
          definition[i][renderableFn as keyof AttributeEditorProps.FieldDefinition<Item>] = renderableFns[type];
        });

        renderAttributeEditor({ ...defaultProps, definition });
      });

      test(`passes 'item' and 'index' to ${renderableFn} function`, () => {
        Object.keys(renderableFns).forEach(key => {
          expect(renderableFns[key]).toHaveBeenCalledWith(expect.any(Object), expect.any(Number));
        });
      });
    });
  });

  describe('additional info', () => {
    test('renders correctly', () => {
      const wrapper = renderAttributeEditor({ additionalInfo: 'test' });
      expect(wrapper.findAdditionalInfo()!.getElement()).toHaveTextContent('test');
    });

    test('is connected to add button with aria-describedby', () => {
      const wrapper = renderAttributeEditor({ ...defaultProps, additionalInfo: 'Test Info' });
      const buttonElement = wrapper.findAddButton().getElement();
      const info = wrapper.findAdditionalInfo()?.getElement();
      expect(buttonElement).toHaveAttribute('aria-describedby', info?.id);
    });

    test('has an ARIA live region', () => {
      const wrapper = renderAttributeEditor({ ...defaultProps, additionalInfo: 'Test Info' });
      expect(
        wrapper.find(`.${liveRegionStyles.root}[data-testid="info-live-region"]`)?.getElement()
      ).toBeInTheDocument();
    });
  });

  describe('label', () => {
    test('renders correctly', () => {
      const wrapper = renderAttributeEditor();
      expect(wrapper.findRow(1)!.findField(1)!.findLabel()!.getElement()).toHaveTextContent('Key label');
    });
  });

  describe('info', () => {
    test('renders correctly', () => {
      const wrapper = renderAttributeEditor();
      expect(wrapper.findRow(1)!.findField(1)!.findInfo()!.getElement()).toHaveTextContent('Key info');
    });
  });

  describe('empty state', () => {
    test('is displayed when no items are passed in', () => {
      const wrapper = renderAttributeEditor({ ...defaultProps, items: [] });
      expect(wrapper.findEmptySlot()).not.toEqual(null);
    });
  });

  describe('errors', () => {
    const errorFns: Record<string, jest.Mock> = {};

    beforeEach(() => {
      const definition = defaultProps.definition.map(definition => ({ ...definition }));
      ['key', 'value', 'additional'].forEach((type, i) => {
        errorFns[type] = jest.fn();
        definition[i].errorText = errorFns[type];
      });

      renderAttributeEditor({ ...defaultProps, definition });
    });

    test('should call the definition `errorText` method for each row item', () => {
      Object.keys(errorFns).forEach(key => {
        expect(errorFns[key]).toHaveBeenCalledWith(expect.any(Object), expect.any(Number));
      });
    });

    describe('displaying errors', () => {
      let wrapper: AttributeEditorWrapper;

      beforeEach(() => {
        const definition = defaultProps.definition.map(definition => ({ ...definition }));
        definition[0].errorText = (_item, index) => `Error with key ${index}`;
        wrapper = renderAttributeEditor({ ...defaultProps, definition });
      });

      test('should display the returned values as error messages', () => {
        expect(wrapper.findRow(1)!.findFields()[0].find('[role="img"]')!.getElement()).toHaveAttribute(
          'aria-label',
          'Error'
        );
        expectRowErrorTextContent(wrapper, 0, ['Error with key 0']);
        expectRowErrorTextContent(wrapper, 1, ['Error with key 1']);
      });

      test('should not display errors for items where no error value is returned', () => {
        const expectErrorFieldNotToExist = (wrapper: AttributeEditorWrapper, rowIndex: number, fieldIndex: number) => {
          const row = wrapper.findRow(rowIndex + 1)!;
          const errorField = row.findFields()[fieldIndex].findError();
          expect(errorField).toBe(null);
        };

        const valueFieldIndex = 1;
        expectErrorFieldNotToExist(wrapper, 0, valueFieldIndex);
        expectErrorFieldNotToExist(wrapper, 1, valueFieldIndex);
      });
    });
  });

  describe('form submission', () => {
    test('should not submit form when pressing Enter on Remove', () => {
      const onSubmit = jest.fn((e: React.FormEvent<HTMLFormElement>) => {
        // JSDOM doesn't support form submissions, so we need to call preventDefault.
        e.preventDefault();
        // jest.fn accesses the event multiple times to print invocation logs on failure.
        e.persist();
      });
      const { container } = render(
        <form onSubmit={onSubmit}>
          <AttributeEditor {...defaultProps} />
        </form>
      );
      const wrapper = createWrapper(container).findAttributeEditor()!;

      wrapper.findRow(1)!.findRemoveButton()!.click();
      expect(onSubmit).not.toHaveBeenCalled();
    });
  });

  describe('ref', () => {
    let ref: AttributeEditorProps.Ref, wrapper: AttributeEditorWrapper;
    beforeEach(() => {
      wrapper = renderAttributeEditor({
        ...defaultProps,
        ref: newRef => {
          if (newRef !== null) {
            ref = newRef;
          }
        },
      });
    });

    it('focuses on the correct remove button when focusRemoveButton is called', () => {
      ref.focusRemoveButton(1);
      expect(wrapper.findRow(2)!.findRemoveButton()!.getElement()).toHaveFocus();
    });

    it('focuses on the correct remove button after re-ordering', () => {
      // This test exists because managing refs inside memo'ed components is tricky.
      wrapper.findRow(1)!.findRemoveButton()!.click();
      ref.focusRemoveButton(1);
      expect(wrapper.findRow(2)!.findRemoveButton()!.getElement()).toHaveFocus();
    });

    it('does not focus anything if index is out of range', () => {
      ref.focusRemoveButton(3);
      for (const row of [1, 2, 3]) {
        expect(wrapper.findRow(row)!.findRemoveButton()!.getElement()).not.toHaveFocus();
      }
    });
  });

  describe('a11y', () => {
    test('row has role group and aria-labelledby referring to first control label and content', () => {
      const wrapper = renderAttributeEditor({
        ...defaultProps,
        definition: [
          {
            label: 'Key label',
            info: 'Key info',
            control: item => <Input value={item.key} />,
          },
          {
            label: 'Value label',
            info: 'Value info',
            control: item => <Input value={item.value} />,
          },
        ],
      });
      const [labelId, inputId] = wrapper
        .findRow(1)!
        .find('[role="group"]')!
        .getElement()
        .getAttribute('aria-labelledby')!
        .split(' ');
      const label =
        wrapper.getElement().querySelector(`#${labelId}`)!.textContent +
        ' ' +
        wrapper.getElement().querySelector(`#${inputId}`)!.getAttribute('value');
      expect(label).toBe('Key label k1');
    });
  });
});<|MERGE_RESOLUTION|>--- conflicted
+++ resolved
@@ -188,19 +188,13 @@
     });
 
     test('triggers itemRemovalAriaLive on remove button click', () => {
-<<<<<<< HEAD
-      const itemRemovalAriaLive = jest.fn();
-=======
       const itemRemovalAriaLive = jest.fn() as AttributeEditorProps.ItemRemovalAriaLiveFunction;
->>>>>>> 57130d47
       const wrapper = renderAttributeEditor({ ...defaultProps, itemRemovalAriaLive });
 
       wrapper.findRow(1)!.findRemoveButton()!.click();
 
       expect(itemRemovalAriaLive).toHaveBeenCalledWith(0);
     });
-<<<<<<< HEAD
-=======
 
     test('renders LiveRegion properly', async () => {
       const itemRemovalAriaLive = jest.fn(() => 'test-text') as AttributeEditorProps.ItemRemovalAriaLiveFunction;
@@ -224,7 +218,6 @@
         wrapperWithoutAdditionInfo.find(`[data-testid="no-additional-info-remove-announcement"]`)?.getElement()
       ).toBeInTheDocument();
     });
->>>>>>> 57130d47
   });
 
   ['control', 'errorText', 'constraintText'].forEach(renderableFn => {
