// Copyright Amazon.com, Inc. or its affiliates. All Rights Reserved.
// SPDX-License-Identifier: Apache-2.0
import React, { useCallback, useImperativeHandle, useRef, useState } from 'react';
import clsx from 'clsx';

import { getBaseProps } from '../internal/base-component';

import { ButtonProps } from '../button/interfaces';
import { InternalButton } from '../button/internal';

import { AttributeEditorForwardRefType, AttributeEditorProps } from './interfaces';
import { AdditionalInfo } from './additional-info';
import { Row } from './row';
import { callBoth } from './utils';

import styles from './styles.css.js';
import { useContainerBreakpoints } from '../internal/hooks/container-queries';
import InternalBox from '../box/internal';
import { InternalBaseComponentProps } from '../internal/hooks/use-base-component';
import { useMergeRefs } from '../internal/hooks/use-merge-refs';
import { SomeRequired } from '../internal/types';
import { useUniqueId } from '../internal/hooks/use-unique-id';
import LiveRegion from '../internal/components/live-region';
import ScreenreaderOnly from '../internal/components/screenreader-only';

type InternalAttributeEditorProps<T> = SomeRequired<AttributeEditorProps<T>, 'items'> & InternalBaseComponentProps;

const InternalAttributeEditor = React.forwardRef(
  <T,>(
    {
      additionalInfo,
      disableAddButton,
      definition,
      items,
      isItemRemovable = () => true,
      empty,
      addButtonText,
      removeButtonText,
      i18nStrings,
      onAddButtonClick,
      onRemoveButtonClick,
      itemRemovalAriaLive,
      __internalRootRef = null,
      ...props
    }: InternalAttributeEditorProps<T>,
    ref: React.Ref<AttributeEditorProps.Ref>
  ) => {
    const [breakpoint, breakpointRef] = useContainerBreakpoints(['default', 'xxs', 'xs']);
    const removeButtonRefs = useRef<Array<ButtonProps.Ref | undefined>>([]);
    const wasNonEmpty = useRef<boolean>(false);
    const [removalAnnouncement, setRemovalAnnouncement] = useState<string>();

    const baseProps = getBaseProps(props);
    const isEmpty = items && items.length === 0;

    wasNonEmpty.current = wasNonEmpty.current || !isEmpty;

    useImperativeHandle(ref, () => ({
      focusRemoveButton(rowIndex: number) {
        removeButtonRefs.current[rowIndex]?.focus();
      },
    }));

    const mergedRef = useMergeRefs(breakpointRef, __internalRootRef);

    const additionalInfoId = useUniqueId('attribute-editor-info');
    const infoAriaDescribedBy = additionalInfo ? additionalInfoId : undefined;

    const updateRemovalAnnouncement = useCallback<NonNullable<typeof onRemoveButtonClick>>(
      event => setRemovalAnnouncement(itemRemovalAriaLive?.(event.detail.itemIndex)),
      [itemRemovalAriaLive]
    );

    return (
      <div {...baseProps} ref={mergedRef} className={clsx(baseProps.className, styles.root)}>
        <InternalBox margin={{ bottom: 'l' }}>
          {isEmpty && <div className={clsx(styles.empty, wasNonEmpty.current && styles['empty-appear'])}>{empty}</div>}
          {items.map((item, index) => (
            <Row
              key={index}
              index={index}
              breakpoint={breakpoint}
              item={item}
              definition={definition}
              i18nStrings={i18nStrings}
              removable={isItemRemovable(item)}
              removeButtonText={removeButtonText}
              removeButtonRefs={removeButtonRefs.current}
              onRemoveButtonClick={callBoth(onRemoveButtonClick, updateRemovalAnnouncement)}
            />
          ))}
        </InternalBox>

        <InternalButton
          className={styles['add-button']}
          disabled={disableAddButton}
          onClick={onAddButtonClick}
          formAction="none"
          __nativeAttributes={{ 'aria-describedby': infoAriaDescribedBy }}
        >
          {addButtonText}
        </InternalButton>
        {!!removalAnnouncement && !additionalInfo && (
<<<<<<< HEAD
          <LiveRegion delay={0}>
=======
          <LiveRegion delay={0} data-testid="no-additional-info-remove-announcement">
>>>>>>> 57130d47
            <span>{removalAnnouncement}</span>
          </LiveRegion>
        )}
        {additionalInfo && (
          <AdditionalInfo id={infoAriaDescribedBy}>
            {!!removalAnnouncement && <ScreenreaderOnly>{removalAnnouncement}</ScreenreaderOnly>}
            {additionalInfo}
          </AdditionalInfo>
        )}
      </div>
    );
  }
) as AttributeEditorForwardRefType;

export default InternalAttributeEditor;<|MERGE_RESOLUTION|>--- conflicted
+++ resolved
@@ -101,11 +101,7 @@
           {addButtonText}
         </InternalButton>
         {!!removalAnnouncement && !additionalInfo && (
-<<<<<<< HEAD
-          <LiveRegion delay={0}>
-=======
           <LiveRegion delay={0} data-testid="no-additional-info-remove-announcement">
->>>>>>> 57130d47
             <span>{removalAnnouncement}</span>
           </LiveRegion>
         )}
