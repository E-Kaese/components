// Copyright Amazon.com, Inc. or its affiliates. All Rights Reserved.
// SPDX-License-Identifier: Apache-2.0
import React from 'react';
import { BaseComponentProps } from '../internal/base-component';
import { NonCancelableEventHandler } from '../internal/events';

/*
 * HACK: Cast the component to a named parametrized interface.
 *
 * This lets us use React.forwardRef and still let the component have type
 * parameters, and the naming convention lets the documenter know that this is
 * a forwardRef-wrapped component.
 *
 * We don't need to expose this type to customers because it's just a simple
 * function type.
 */
export interface AttributeEditorForwardRefType {
  <T>(props: AttributeEditorProps<T> & { ref?: React.Ref<AttributeEditorProps.Ref> }): JSX.Element;
}

export namespace AttributeEditorProps {
  export interface IsItemRemovableFunction<T> {
    (item: T): boolean;
  }

  export interface ItemRemovalAnnouncementFunction {
    (itemIndex: number): string;
  }

  export type FieldRenderable<T> = (item: T, itemIndex: number) => React.ReactNode;
  export interface FieldDefinition<T> {
    label?: React.ReactNode;
    info?: React.ReactNode;
    control?: FieldRenderable<T> | React.ReactNode;
    errorText?: FieldRenderable<T> | React.ReactNode;
    constraintText?: FieldRenderable<T> | React.ReactNode;
  }

  export interface RemoveButtonClickDetail {
    itemIndex: number;
  }

  export interface Ref {
    focusRemoveButton(itemIndex: number): void;
  }

  export interface I18nStrings {
    errorIconAriaLabel?: string;
  }
}

export interface AttributeEditorProps<T> extends BaseComponentProps {
  /**
   * Displayed when there are no items to display.
   */
  empty?: React.ReactNode;

  /**
   * Displayed below the add button. Use it for additional information related to the attribute editor.
   */
  additionalInfo?: React.ReactNode;

  /**
   * Specifies the text that's displayed in the add button.
   */
  addButtonText: string;

  /**
   * Specifies the text that's displayed in the remove button.
   */
  removeButtonText: string;

  /**
   * Specifies the items that serve as the data source for all rows.
   * The display of a row is handled by the `definition` property.
   */
  items?: ReadonlyArray<T>;

  /**
   * Function that determines whether an item is removable. When this function returns `false`, the remove
   * button is not rendered and the user can't remove the item.
   * By default, all items are removable.
   */
  isItemRemovable?: AttributeEditorProps.IsItemRemovableFunction<T>;

  /**
   * Determines whether the add button is disabled.
   */
  disableAddButton?: boolean;

  /**
   * Defines the editor configuration. Each object in the array represents one form field in the row.
   * * `label` (ReactNode) - Text label for the form field.
   * * `info` (ReactNode) - Info link for the form field.
   * * `errorText` ((item, itemIndex) => ReactNode) - Error message text to display as a control validation message.
   *    It renders the form field as invalid if the returned value is not `null` or `undefined`.
   * * `constraintText` ((item, itemIndex) => ReactNode) - Text to display as a constraint message below the field.
   * * `control` ((item, itemIndex) => ReactNode) - A control to use as the input for the field.
   *
   * A maximum of four fields are supported.
   */
  definition: ReadonlyArray<AttributeEditorProps.FieldDefinition<T>>;

  /**
   * Called when add button is clicked.
   */
  onAddButtonClick?: NonCancelableEventHandler;

  /**
   * Called when remove button is clicked.
   * The event `detail` contains the index of the corresponding item.
   */
  onRemoveButtonClick?: NonCancelableEventHandler<AttributeEditorProps.RemoveButtonClickDetail>;

  /**
   * Use this function to announce removal of an item to screen readers.
   * The function is called with the index of the removed item.
   */
<<<<<<< HEAD
  onRemoveAnnouncement?(itemIndex: number): string;
=======
  onRemoveAnnouncement?: AttributeEditorProps.ItemRemovalAnnouncementFunction;
>>>>>>> 96f955c0

  /**
   * An object containing all the necessary localized strings required by the component.
   */
  i18nStrings?: AttributeEditorProps.I18nStrings;
}<|MERGE_RESOLUTION|>--- conflicted
+++ resolved
@@ -116,11 +116,7 @@
    * Use this function to announce removal of an item to screen readers.
    * The function is called with the index of the removed item.
    */
-<<<<<<< HEAD
-  onRemoveAnnouncement?(itemIndex: number): string;
-=======
   onRemoveAnnouncement?: AttributeEditorProps.ItemRemovalAnnouncementFunction;
->>>>>>> 96f955c0
 
   /**
    * An object containing all the necessary localized strings required by the component.
