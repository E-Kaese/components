// Copyright Amazon.com, Inc. or its affiliates. All Rights Reserved.
// SPDX-License-Identifier: Apache-2.0
import React from 'react';
import { BaseComponentProps } from '../internal/base-component';
import { NonCancelableEventHandler } from '../internal/events';

/*
 * HACK: Cast the component to a named parametrized interface.
 *
 * This lets us use React.forwardRef and still let the component have type
 * parameters, and the naming convention lets the documenter know that this is
 * a forwardRef-wrapped component.
 *
 * We don't need to expose this type to customers because it's just a simple
 * function type.
 */
export interface AttributeEditorForwardRefType {
  <T>(props: AttributeEditorProps<T> & { ref?: React.Ref<AttributeEditorProps.Ref> }): JSX.Element;
}

export namespace AttributeEditorProps {
  export interface IsItemRemovableFunction<T> {
    (item: T): boolean;
  }

  export type FieldRenderable<T> = (item: T, itemIndex: number) => React.ReactNode;
  export interface FieldDefinition<T> {
    label?: React.ReactNode;
    info?: React.ReactNode;
    control?: FieldRenderable<T> | React.ReactNode;
    errorText?: FieldRenderable<T> | React.ReactNode;
    constraintText?: FieldRenderable<T> | React.ReactNode;
  }

  export interface RemoveButtonClickDetail {
    itemIndex: number;
  }

  export interface Ref {
    focusRemoveButton(itemIndex: number): void;
  }

  export interface I18nStrings {
    errorIconAriaLabel?: string;

<<<<<<< HEAD
    removalAnnouncement?: string;
=======
    itemRemovedAriaLive?: string;
>>>>>>> b799dc43
  }
}

export interface AttributeEditorProps<T> extends BaseComponentProps {
  /**
   * Displayed when there are no items to display.
   */
  empty?: React.ReactNode;

  /**
   * Displayed below the add button. Use it for additional information related to the attribute editor.
   */
  additionalInfo?: React.ReactNode;

  /**
   * Specifies the text that's displayed in the add button.
   */
  addButtonText: string;

  /**
   * Specifies the text that's displayed in the remove button.
   */
  removeButtonText: string;

  /**
   * Specifies the items that serve as the data source for all rows.
   * The display of a row is handled by the `definition` property.
   */
  items?: ReadonlyArray<T>;

  /**
   * Function that determines whether an item is removable. When this function returns `false`, the remove
   * button is not rendered and the user can't remove the item.
   * By default, all items are removable.
   */
  isItemRemovable?: AttributeEditorProps.IsItemRemovableFunction<T>;

  /**
   * Determines whether the add button is disabled.
   */
  disableAddButton?: boolean;

  /**
   * Defines the editor configuration. Each object in the array represents one form field in the row.
   * * `label` (ReactNode) - Text label for the form field.
   * * `info` (ReactNode) - Info link for the form field.
   * * `errorText` ((item, itemIndex) => ReactNode) - Error message text to display as a control validation message.
   *    It renders the form field as invalid if the returned value is not `null` or `undefined`.
   * * `constraintText` ((item, itemIndex) => ReactNode) - Text to display as a constraint message below the field.
   * * `control` ((item, itemIndex) => ReactNode) - A control to use as the input for the field.
   *
   * A maximum of four fields are supported.
   */
  definition: ReadonlyArray<AttributeEditorProps.FieldDefinition<T>>;

  /**
   * Called when add button is clicked.
   */
  onAddButtonClick?: NonCancelableEventHandler;

  /**
   * Called when remove button is clicked.
   * The event `detail` contains the index of the corresponding item.
   */
  onRemoveButtonClick?: NonCancelableEventHandler<AttributeEditorProps.RemoveButtonClickDetail>;

  /**
   * An object containing all the necessary localized strings required by the component.
   */
  i18nStrings?: AttributeEditorProps.I18nStrings;
}<|MERGE_RESOLUTION|>--- conflicted
+++ resolved
@@ -43,11 +43,7 @@
   export interface I18nStrings {
     errorIconAriaLabel?: string;
 
-<<<<<<< HEAD
-    removalAnnouncement?: string;
-=======
     itemRemovedAriaLive?: string;
->>>>>>> b799dc43
   }
 }
 
