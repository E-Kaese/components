--- conflicted
+++ resolved
@@ -182,13 +182,8 @@
     <OperatorForm value={value} onChange={onChangeValue} operator={operator} />
   ) : (
     <InternalAutosuggest
-<<<<<<< HEAD
-      enteredTextLabel={i18nStrings.enteredTextLabel}
+      enteredTextLabel={i18nStrings.enteredTextLabel ?? (value => value)}
       value={matchedOption?.label ?? value ?? ''}
-=======
-      enteredTextLabel={i18nStrings.enteredTextLabel ?? (value => value)}
-      value={mathedOption?.label ?? value ?? ''}
->>>>>>> d1dfaa11
       clearAriaLabel={i18nStrings.clearAriaLabel}
       onChange={e => onChangeValue(e.detail.value)}
       disabled={!operator}
