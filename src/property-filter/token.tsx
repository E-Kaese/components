// Copyright Amazon.com, Inc. or its affiliates. All Rights Reserved.
// SPDX-License-Identifier: Apache-2.0
import React from 'react';
import {
  ComparisonOperator,
  GroupText,
  I18nStrings,
  InternalFilteringOption,
  InternalFilteringProperty,
  JoinOperation,
  LoadItemsDetail,
  Token,
} from './interfaces';
import styles from './styles.css.js';
import { TokenEditor } from './token-editor';
<<<<<<< HEAD
import { getOperatorValueFormatter, getPropertyByKey } from './utils';
=======
import { getFormattedToken } from './controller';
>>>>>>> d1dfaa11

import FilteringToken from '../internal/components/filtering-token';
import { NonCancelableEventHandler } from '../internal/events';
import { DropdownStatusProps } from '../internal/components/dropdown-status/interfaces';

interface TokenProps {
  asyncProperties?: boolean;
  asyncProps: DropdownStatusProps;
  customGroupsText: readonly GroupText[];
  disabled?: boolean;
  disableFreeTextFiltering?: boolean;
  expandToViewport?: boolean;
  filteringOptions: readonly InternalFilteringOption[];
  filteringProperties: readonly InternalFilteringProperty[];
  first?: boolean;
  hideOperations?: boolean;
  i18nStrings: I18nStrings;
  onLoadItems?: NonCancelableEventHandler<LoadItemsDetail>;
  operation: JoinOperation;
  removeToken: () => void;
  setOperation: (newOperation: JoinOperation) => void;
  setToken: (newToken: Token) => void;
  token: Token;
}

export const TokenButton = ({
  token,
  operation = 'and',
  first,
  removeToken,
  setToken,
  setOperation,
  filteringOptions,
  filteringProperties,
  asyncProps,
  onLoadItems,
  i18nStrings,
  asyncProperties,
  hideOperations,
  customGroupsText,
  disabled,
  disableFreeTextFiltering,
  expandToViewport,
}: TokenProps) => {
<<<<<<< HEAD
  const valueFormatter =
    token.propertyKey && getOperatorValueFormatter(filteringProperties, token.propertyKey, token.operator);
  const property = token.propertyKey && getPropertyByKey(filteringProperties, token.propertyKey);
  const propertyLabel = property && property.definition.propertyLabel;
  const tokenValue = valueFormatter ? valueFormatter(token.value) : token.value;
=======
  const formattedToken = getFormattedToken(filteringProperties, token);
>>>>>>> d1dfaa11
  return (
    <FilteringToken
      ariaLabel={formattedToken.label}
      showOperation={!first && !hideOperations}
      operation={operation}
      andText={i18nStrings.operationAndText ?? ''}
      orText={i18nStrings.operationOrText ?? ''}
      dismissAriaLabel={i18nStrings?.removeTokenButtonAriaLabel?.(token)}
      operatorAriaLabel={i18nStrings.tokenOperatorAriaLabel}
      onChange={setOperation}
      onDismiss={removeToken}
      disabled={disabled}
    >
      <TokenEditor
        setToken={setToken}
        triggerComponent={
          <span className={styles['token-trigger']}>
            <TokenTrigger property={formattedToken.property} operator={token.operator} value={formattedToken.value} />
          </span>
        }
        filteringOptions={filteringOptions}
        filteringProperties={filteringProperties}
        token={token}
        asyncProps={asyncProps}
        onLoadItems={onLoadItems}
        i18nStrings={i18nStrings}
        asyncProperties={asyncProperties}
        customGroupsText={customGroupsText}
        disableFreeTextFiltering={disableFreeTextFiltering}
        expandToViewport={expandToViewport}
      />
    </FilteringToken>
  );
};

const TokenTrigger = ({
  property,
  operator,
  value,
}: {
  property?: string;
  operator?: ComparisonOperator;
  value: string;
}) => {
  if (property) {
    property += ' ';
  }
  const freeTextContainsToken = operator === ':' && !property;
  const operatorText = freeTextContainsToken ? '' : operator + ' ';
  return (
    <>
      {property}
      <span className={styles['token-operator']}>{operatorText}</span>
      {value}
    </>
  );
};<|MERGE_RESOLUTION|>--- conflicted
+++ resolved
@@ -13,11 +13,7 @@
 } from './interfaces';
 import styles from './styles.css.js';
 import { TokenEditor } from './token-editor';
-<<<<<<< HEAD
-import { getOperatorValueFormatter, getPropertyByKey } from './utils';
-=======
 import { getFormattedToken } from './controller';
->>>>>>> d1dfaa11
 
 import FilteringToken from '../internal/components/filtering-token';
 import { NonCancelableEventHandler } from '../internal/events';
@@ -62,15 +58,7 @@
   disableFreeTextFiltering,
   expandToViewport,
 }: TokenProps) => {
-<<<<<<< HEAD
-  const valueFormatter =
-    token.propertyKey && getOperatorValueFormatter(filteringProperties, token.propertyKey, token.operator);
-  const property = token.propertyKey && getPropertyByKey(filteringProperties, token.propertyKey);
-  const propertyLabel = property && property.definition.propertyLabel;
-  const tokenValue = valueFormatter ? valueFormatter(token.value) : token.value;
-=======
   const formattedToken = getFormattedToken(filteringProperties, token);
->>>>>>> d1dfaa11
   return (
     <FilteringToken
       ariaLabel={formattedToken.label}
