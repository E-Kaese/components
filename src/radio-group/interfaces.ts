// Copyright Amazon.com, Inc. or its affiliates. All Rights Reserved.
// SPDX-License-Identifier: Apache-2.0
import React from 'react';
import { BaseComponentProps } from '../internal/base-component';
import { NonCancelableEventHandler } from '../internal/events';
import { FormFieldControlProps } from '../internal/context/form-field-context';

export interface RadioGroupProps extends BaseComponentProps, FormFieldControlProps {
  /**
   * Specify a custom name for the radio buttons. If not provided, the radio group generates a random name.
   */
  name?: string;

  /**
   * Sets the value of the selected radio button.
   * If you want to clear the selection, use `null`.
   */
  value: string | null;

  /**
   * Specifies an array of radio buttons to display. Each of these objects have the following properties:
   *
   * - `value` (string) - Sets the value of the radio button. Assigned to the radio group when a user selects the radio button.
   * - `label` (ReactNode) - Specifies a label for the radio button.
   * - `description` (ReactNode) - (Optional) Specifies descriptive text that appears below the label.
   * - `disabled` (boolean) - (Optional) Determines whether the radio button is disabled, which prevents the user from selecting it.
   * - `controlId` (string) - (Optional) Sets the ID of the internal input. You can use it to relate a label element's `for` attribute to this control.
   *        In general it's not recommended to set this because the ID is automatically set by the radio group component.
   * - `secondaryControl` (ReactNode) - (Optional) A secondary control. You can use this for custom actions and content.
   */
  items?: ReadonlyArray<RadioGroupProps.RadioButtonDefinition>;

  /**
   * Adds `aria-label` to the group. If you are using this form element within a form field,
   * don't set this property because the form field component automatically sets the correct labels to make the component accessible.
   */
  ariaLabel?: string;

  /**
   * Adds `aria-required` to the group.
   */
  ariaRequired?: boolean;

  /**
<<<<<<< HEAD
   * Adds `aria-controls` to the group. Use this property if the radio group controls the visibility of other elements on the page.
=======
   * Adds `aria-controls` attribute to the radio group. Use this property if the radio group controls the visibility of other elements on the page.
>>>>>>> e90d8dc4
   */
  ariaControls?: string;

  /**
   * Called when the user selects a different radio button. The event `detail` contains the current `value`.
   */
  onChange?: NonCancelableEventHandler<RadioGroupProps.ChangeDetail>;

  /**
   * @deprecated Has no effect.
   */
  controlId?: string;
}

export namespace RadioGroupProps {
  export interface RadioButtonDefinition {
    value: string;
    label: React.ReactNode;
    description?: React.ReactNode;
    disabled?: boolean;
    controlId?: string;
    secondaryControl?: React.ReactNode;
  }

  export interface ChangeDetail {
    value: string;
  }

  export interface Ref {
    /**
     * Sets input focus onto the UI control.
     */
    focus(): void;
  }
}<|MERGE_RESOLUTION|>--- conflicted
+++ resolved
@@ -42,11 +42,7 @@
   ariaRequired?: boolean;
 
   /**
-<<<<<<< HEAD
-   * Adds `aria-controls` to the group. Use this property if the radio group controls the visibility of other elements on the page.
-=======
    * Adds `aria-controls` attribute to the radio group. Use this property if the radio group controls the visibility of other elements on the page.
->>>>>>> e90d8dc4
    */
   ariaControls?: string;
 
