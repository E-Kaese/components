--- conflicted
+++ resolved
@@ -30,11 +30,7 @@
   @include styles.make-control-size($radio-size);
 }
 
-<<<<<<< HEAD
-.radio ~ .secondary-control {
-=======
 .secondary-controls {
->>>>>>> 66733dac
   margin: awsui.$space-scaled-xxs 0 awsui.$space-scaled-xxs calc(1em + awsui.$space-scaled-xs);
 }
 
