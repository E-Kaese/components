// Copyright Amazon.com, Inc. or its affiliates. All Rights Reserved.
// SPDX-License-Identifier: Apache-2.0
import clsx from 'clsx';
import React from 'react';
import { getBaseProps } from '../internal/base-component';
import { RadioGroupProps } from './interfaces';
import RadioButton from './radio-button';
import styles from './styles.css.js';
import { useFormFieldContext } from '../internal/context/form-field-context';
import { useUniqueId } from '../internal/hooks/use-unique-id';
import { InternalBaseComponentProps } from '../internal/hooks/use-base-component';
import useRadioGroupForwardFocus from '../internal/hooks/forward-focus/radio-group';

type InternalRadioGroupProps = RadioGroupProps & InternalBaseComponentProps;

const InternalRadioGroup = React.forwardRef(
  (
    {
      name,
      value,
      items,
      ariaLabel,
      ariaRequired,
      ariaControls,
      onChange,
      __internalRootRef = null,
      ...props
    }: InternalRadioGroupProps,
    ref: React.Ref<RadioGroupProps.Ref>
  ) => {
    const { ariaDescribedby, ariaLabelledby } = useFormFieldContext(props);
    const baseProps = getBaseProps(props);
    const generatedName = useUniqueId('awsui-radio-');
    const secondaryControlName = useUniqueId('awsui-radio-secondary-content-');

    const [radioButtonRef, radioButtonRefIndex] = useRadioGroupForwardFocus(ref, items, value);

    const secondaryControlExists = items?.some(item => item?.secondaryControl);
    const currentSecondaryControl = items?.reduce((controls, item) => {
      if (item.value === value && item.secondaryControl) {
        return [...controls, item.secondaryControl];
      }
      return controls;
    }, [] as React.ReactNode[]);

    const groupProps: React.HTMLAttributes<HTMLDivElement> = {
      ...baseProps,
      ...(secondaryControlExists ? { 'aria-controls': secondaryControlName } : {}),
    };

    return (
<<<<<<< HEAD
      <>
        <div
          role="radiogroup"
          aria-labelledby={ariaLabelledby}
          aria-label={ariaLabel}
          aria-describedby={ariaDescribedby}
          aria-required={ariaRequired}
          {...groupProps}
          className={clsx(baseProps.className, styles.root)}
          ref={__internalRootRef}
        >
          {items &&
            items.map((item, index) => (
              <RadioButton
                key={item.value}
                ref={index === radioButtonRefIndex ? radioButtonRef : undefined}
                checked={item.value === value}
                name={name || generatedName}
                value={item.value}
                label={item.label}
                description={item.description}
                disabled={item.disabled}
                onChange={onChange}
                controlId={item.controlId}
              />
            ))}
        </div>
        {secondaryControlExists ? (
          <div className={styles['secondary-controls']} id={secondaryControlName}>
            {currentSecondaryControl}
          </div>
        ) : null}
      </>
=======
      <div
        role="radiogroup"
        aria-labelledby={ariaLabelledby}
        aria-label={ariaLabel}
        aria-describedby={ariaDescribedby}
        aria-required={ariaRequired}
        aria-controls={ariaControls}
        {...baseProps}
        className={clsx(baseProps.className, styles.root)}
        ref={__internalRootRef}
      >
        {items &&
          items.map((item, index) => (
            <RadioButton
              key={item.value}
              ref={index === radioButtonRefIndex ? radioButtonRef : undefined}
              checked={item.value === value}
              name={name || generatedName}
              value={item.value}
              label={item.label}
              description={item.description}
              disabled={item.disabled}
              onChange={onChange}
              controlId={item.controlId}
            />
          ))}
      </div>
>>>>>>> 6c9784ed
    );
  }
);

export default InternalRadioGroup;<|MERGE_RESOLUTION|>--- conflicted
+++ resolved
@@ -31,59 +31,10 @@
     const { ariaDescribedby, ariaLabelledby } = useFormFieldContext(props);
     const baseProps = getBaseProps(props);
     const generatedName = useUniqueId('awsui-radio-');
-    const secondaryControlName = useUniqueId('awsui-radio-secondary-content-');
 
     const [radioButtonRef, radioButtonRefIndex] = useRadioGroupForwardFocus(ref, items, value);
 
-    const secondaryControlExists = items?.some(item => item?.secondaryControl);
-    const currentSecondaryControl = items?.reduce((controls, item) => {
-      if (item.value === value && item.secondaryControl) {
-        return [...controls, item.secondaryControl];
-      }
-      return controls;
-    }, [] as React.ReactNode[]);
-
-    const groupProps: React.HTMLAttributes<HTMLDivElement> = {
-      ...baseProps,
-      ...(secondaryControlExists ? { 'aria-controls': secondaryControlName } : {}),
-    };
-
     return (
-<<<<<<< HEAD
-      <>
-        <div
-          role="radiogroup"
-          aria-labelledby={ariaLabelledby}
-          aria-label={ariaLabel}
-          aria-describedby={ariaDescribedby}
-          aria-required={ariaRequired}
-          {...groupProps}
-          className={clsx(baseProps.className, styles.root)}
-          ref={__internalRootRef}
-        >
-          {items &&
-            items.map((item, index) => (
-              <RadioButton
-                key={item.value}
-                ref={index === radioButtonRefIndex ? radioButtonRef : undefined}
-                checked={item.value === value}
-                name={name || generatedName}
-                value={item.value}
-                label={item.label}
-                description={item.description}
-                disabled={item.disabled}
-                onChange={onChange}
-                controlId={item.controlId}
-              />
-            ))}
-        </div>
-        {secondaryControlExists ? (
-          <div className={styles['secondary-controls']} id={secondaryControlName}>
-            {currentSecondaryControl}
-          </div>
-        ) : null}
-      </>
-=======
       <div
         role="radiogroup"
         aria-labelledby={ariaLabelledby}
@@ -111,7 +62,6 @@
             />
           ))}
       </div>
->>>>>>> 6c9784ed
     );
   }
 );
