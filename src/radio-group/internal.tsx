// Copyright Amazon.com, Inc. or its affiliates. All Rights Reserved.
// SPDX-License-Identifier: Apache-2.0
import clsx from 'clsx';
import React from 'react';
import { getBaseProps } from '../internal/base-component';
import { RadioGroupProps } from './interfaces';
import RadioButton from './radio-button';
import styles from './styles.css.js';
import { useFormFieldContext } from '../internal/context/form-field-context';
import { useUniqueId } from '../internal/hooks/use-unique-id';
import { InternalBaseComponentProps } from '../internal/hooks/use-base-component';
import useRadioGroupForwardFocus from '../internal/hooks/forward-focus/radio-group';

type InternalRadioGroupProps = RadioGroupProps & InternalBaseComponentProps;

const InternalRadioGroup = React.forwardRef(
  (
    {
      name,
      value,
      items,
      ariaLabel,
      ariaRequired,
      onChange,
      __internalRootRef = null,
      ...props
    }: InternalRadioGroupProps,
    ref: React.Ref<RadioGroupProps.Ref>
  ) => {
    const { ariaDescribedby, ariaLabelledby } = useFormFieldContext(props);
    const baseProps = getBaseProps(props);
    const generatedName = useUniqueId('awsui-radio-');
    const secondaryControlName = useUniqueId('awsui-radio-secondary-content-');

    const [radioButtonRef, radioButtonRefIndex] = useRadioGroupForwardFocus(ref, items, value);

    const secondaryControlExists = items?.some(item => item?.secondaryControl);
    const currentSecondaryControl = items?.reduce((controls, item) => {
      if (item.value === value && item.secondaryControl) {
        return [...controls, item.secondaryControl];
      }
      return controls;
    }, [] as React.ReactNode[]);

    const groupProps: React.HTMLAttributes<HTMLDivElement> = {
      ...baseProps,
      ...(secondaryControlExists ? { 'aria-controls': secondaryControlName } : {}),
    };

    return (
<<<<<<< HEAD
      <div
        role="radiogroup"
        aria-labelledby={ariaLabelledby}
        aria-label={ariaLabel}
        aria-describedby={ariaDescribedby}
        aria-required={ariaRequired}
        {...baseProps}
        className={clsx(baseProps.className, styles.root)}
        ref={__internalRootRef}
      >
        {items &&
          items.map((item, index) => (
            <RadioButton
              key={item.value}
              ref={index === radioButtonRefIndex ? radioButtonRef : undefined}
              checked={item.value === value}
              name={name || generatedName}
              value={item.value}
              label={item.label}
              description={item.description}
              disabled={item.disabled}
              onChange={onChange}
              controlId={item.controlId}
              secondaryControl={item?.secondaryControl}
            />
          ))}
      </div>
=======
      <>
        <div
          role="radiogroup"
          aria-labelledby={ariaLabelledby}
          aria-label={ariaLabel}
          aria-describedby={ariaDescribedby}
          aria-required={ariaRequired}
          {...groupProps}
          className={clsx(baseProps.className, styles.root)}
          ref={__internalRootRef}
        >
          {items &&
            items.map((item, index) => (
              <RadioButton
                key={item.value}
                ref={index === radioButtonRefIndex ? radioButtonRef : undefined}
                checked={item.value === value}
                name={name || generatedName}
                value={item.value}
                label={item.label}
                description={item.description}
                disabled={item.disabled}
                onChange={onChange}
                controlId={item.controlId}
              />
            ))}
        </div>
        {secondaryControlExists ? (
          <div className={styles['secondary-controls']} id={secondaryControlName}>
            {currentSecondaryControl}
          </div>
        ) : null}
      </>
>>>>>>> 66733dac
    );
  }
);

export default InternalRadioGroup;<|MERGE_RESOLUTION|>--- conflicted
+++ resolved
@@ -48,35 +48,6 @@
     };
 
     return (
-<<<<<<< HEAD
-      <div
-        role="radiogroup"
-        aria-labelledby={ariaLabelledby}
-        aria-label={ariaLabel}
-        aria-describedby={ariaDescribedby}
-        aria-required={ariaRequired}
-        {...baseProps}
-        className={clsx(baseProps.className, styles.root)}
-        ref={__internalRootRef}
-      >
-        {items &&
-          items.map((item, index) => (
-            <RadioButton
-              key={item.value}
-              ref={index === radioButtonRefIndex ? radioButtonRef : undefined}
-              checked={item.value === value}
-              name={name || generatedName}
-              value={item.value}
-              label={item.label}
-              description={item.description}
-              disabled={item.disabled}
-              onChange={onChange}
-              controlId={item.controlId}
-              secondaryControl={item?.secondaryControl}
-            />
-          ))}
-      </div>
-=======
       <>
         <div
           role="radiogroup"
@@ -110,7 +81,6 @@
           </div>
         ) : null}
       </>
->>>>>>> 66733dac
     );
   }
 );
