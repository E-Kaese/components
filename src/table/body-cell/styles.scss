/*
 Copyright Amazon.com, Inc. or its affiliates. All Rights Reserved.
 SPDX-License-Identifier: Apache-2.0
*/

@use '../../internal/styles' as styles;
@use '../../internal/styles/tokens' as awsui;
@use '../../internal/hooks/focus-visible' as focus-visible;

$cell-vertical-padding: awsui.$space-scaled-xs;
// Calculate padding to prevent a shift in content after selection due to the difference
// between selected border widths and normal row divider widths (visual refresh).
$cell-vertical-padding-w-border: calc(
  #{$cell-vertical-padding} + (#{awsui.$border-item-width} - #{awsui.$border-divider-list-width})
);
$cell-horizontal-padding: awsui.$space-scaled-l;
$cell-edge-horizontal-padding: calc(#{awsui.$space-l} - #{awsui.$border-item-width});
$cell-horizontal-padding-w-border: calc(#{$cell-edge-horizontal-padding} + #{awsui.$border-item-width});
$selected-border: awsui.$border-item-width solid awsui.$color-border-item-selected;
$selected-border-placeholder: awsui.$border-divider-list-width solid awsui.$color-border-item-placeholder;
$border-placeholder: awsui.$border-item-width solid transparent;
$full-offset: #{awsui.$border-divider-list-width};
$half-offset: calc(#{$full-offset} / 2);
$focus-default-offset: calc(-1 * #{awsui.$space-scaled-xxs});

.body-cell {
  box-sizing: border-box;
  padding: $cell-vertical-padding $cell-horizontal-padding $cell-vertical-padding-w-border;
  border-top: awsui.$border-divider-list-width solid transparent;
  word-wrap: break-word;
  border-bottom: awsui.$border-divider-list-width solid awsui.$color-border-divider-default;
  &:not(.body-cell-wrap) {
    white-space: nowrap;
    overflow: hidden;
    text-overflow: ellipsis;
  }
  &:first-child {
    border-left: $border-placeholder;
  }
  &:last-child {
    border-right: $border-placeholder;
    padding-right: $cell-edge-horizontal-padding;
  }
  &.is-visual-refresh:first-child {
    &:not(.body-cell-edit-active).body-cell-editable {
      padding-left: calc(#{awsui.$space-xxxs} + #{awsui.$border-divider-list-width});
      border-left-width: awsui.$border-divider-list-width;
    }

    /*
      Striped rows requires additional left padding because the
      shaded background makes the child content appear too close
      to the table edge.
      */
    &:first-child.has-striped-rows {
      padding-left: awsui.$space-xxs;
    }

    /*
      Remove the placeholder border if the row is not selectable.
      Rows that are not selectable will reserve the horizontal space
      that the placeholder border would consume.
      */
    &:not(.has-selection):not(.body-cell-editable) {
      border-left: none;
    }
  }
  &:first-child:not(.is-visual-refresh) {
    padding-left: $cell-edge-horizontal-padding;
  }
  &-first-row {
    border-top: $border-placeholder;
  }
  &-last-row:not(.body-cell-selected) {
    &:not(.has-footer) {
      // skip the border for the last row because the container already has a border
      border-bottom: $border-placeholder;
    }

    &.has-footer {
      /*
      Add a bottom border to the body cells of the last row as a separator between the
      table and the footer
      */
      border-bottom: awsui.$border-divider-section-width solid awsui.$color-border-divider-default;
    }
  }
  &-shaded {
    background: awsui.$color-background-cell-shaded;
  }
  &-selected {
    background-color: awsui.$color-background-item-selected;
    border-top: $selected-border;
    border-bottom: $selected-border;
    padding-bottom: $cell-vertical-padding;
    &:first-child {
      border-left: $selected-border;
      border-radius: awsui.$border-radius-item 0 0 awsui.$border-radius-item;
    }
    &:last-child {
      border-right: $selected-border;
      border-radius: 0 awsui.$border-radius-item awsui.$border-radius-item 0;
    }
  }

  // Use padding as a selected border placeholder to make sure rows don't change height on selection (visual refresh)
  &-selected:not(:first-child) {
    padding-top: $cell-vertical-padding-w-border;
  }
  &:not(.body-cell-selected).body-cell-next-selected {
    border-bottom: 0;
    padding-bottom: calc(#{$cell-vertical-padding} + #{awsui.$border-divider-list-width});
  }
  &-selected.body-cell-prev-selected {
    padding-top: $cell-vertical-padding-w-border;
    border-top: $selected-border-placeholder;
  }
  &-selected.body-cell-next-selected {
    border-bottom-width: awsui.$border-divider-list-width;
  }
  // Remove border radii for consecutive selected rows (visual refresh)
  &-selected.body-cell-next-selected:first-child {
    border-bottom-left-radius: 0;
  }
  &-selected.body-cell-next-selected:last-child {
    border-bottom-right-radius: 0;
  }
  &-selected.body-cell-prev-selected:first-child {
    border-top-left-radius: 0;
  }
  &-selected.body-cell-prev-selected:last-child {
    border-top-right-radius: 0;
  }
  // Reset padding for selected rows with no adjacent selected row above it,
  // because rows reuse adjacent selected borders (visual refresh)
  &-selected:not(.body-cell-prev-selected) {
    padding-top: $cell-vertical-padding;
  }
  &-editor {
    top: 0;
    right: 0;
    bottom: 0;
    position: absolute;

    display: flex;
    align-items: center;
    justify-content: flex-end;

    padding-right: awsui.$space-xs;

    &-form {
      margin: calc(-1 * #{awsui.$space-xs}) calc(-1.75 * #{awsui.$space-xs});
      .is-visual-refresh > &:first-child {
        margin-left: calc(-0.5 * #{awsui.$space-xs});
      }
    }

    &-row {
      display: flex;
      flex-flow: row nowrap;
      align-items: center;
      justify-content: space-between;
      column-gap: awsui.$space-xxs;
      & > :not(:last-child) {
        flex-grow: 1;
      }
    }
    &-controls {
      flex-shrink: 0;
    }
  }
  &.body-cell-editable {
    position: relative;
    cursor: pointer;

    &.body-cell-edit-active {
      overflow: visible;
    }

    &:not(.body-cell-edit-active) {
      & > .body-cell-editor {
        opacity: 0;
      }
      &:hover {
        background-color: awsui.$color-background-dropdown-item-hover;
        border: awsui.$border-divider-list-width solid awsui.$color-border-control-default;
<<<<<<< HEAD
        $full-offset: #{awsui.$border-divider-list-width};
        $half-offset: calc(#{$full-offset} / 2);
=======
>>>>>>> d5cb6cd7
        &.is-visual-refresh {
          &:not(.body-cell-selected) {
            &.body-cell-first-row,
            &.body-cell-prev-selected {
              top: $half-offset;
            }
            &.body-cell-last-row:not(.body-cell-prev-selected) {
              bottom: $half-offset;
            }
            &.body-cell-next-selected {
              border-bottom-width: 0;
            }
            &.body-cell-prev-selected {
              border-top-width: 0;
            }
          }
          &.body-cell-selected {
            border-top-width: awsui.$border-item-width;
            border-bottom-width: awsui.$border-item-width;
            &.body-cell-next-selected {
              border-bottom-width: awsui.$border-divider-list-width;
            }
            &.body-cell-prev-selected {
              border-top-width: awsui.$border-divider-list-width;
            }
          }
          &.has-striped-rows.body-cell-first-row {
            box-shadow: inset 0 calc(#{$half-offset} * -1) 0 awsui.$color-border-control-default;
          }
        }
        &.body-cell-next-selected:not(.is-visual-refresh):not(.body-cell-selected) {
          border-bottom-width: 0;
        }
      }
      &[data-awsui-focus-visible='true']:focus-within {
<<<<<<< HEAD
        $focus-default-offset: calc(-1 * #{awsui.$space-scaled-xxs});
=======
>>>>>>> d5cb6cd7
        @include styles.focus-highlight($focus-default-offset);
      }
      &:hover,
      &[data-awsui-focus-visible='true']:focus-within {
        left: calc(-1 * #{awsui.$border-divider-list-width});
        right: calc(-1 * #{awsui.$border-divider-list-width});

        padding-right: calc(#{$cell-horizontal-padding} + #{awsui.$space-l});

        border-left: awsui.$border-divider-list-width solid transparent;
        border-right: awsui.$border-divider-list-width solid transparent;
        &:hover {
          border-left-color: awsui.$color-border-control-default;
          border-right-color: awsui.$color-border-control-default;
        }
        &:first-child {
          left: 0;
          right: 0;
        }
        & > .body-cell-editor {
          opacity: 1;
          padding-right: calc(#{awsui.$space-xs} - (2 * #{awsui.$border-divider-list-width}));
        }
      }

      &[data-awsui-focus-visible='true']:focus-within:first-child {
        @include styles.focus-highlight(
          (
            'vertical': $focus-default-offset,
            'horizontal': calc(#{$focus-default-offset} + #{awsui.$space-xxxs}),
          )
        );
      }
    }
  }
  &-editable.is-visual-refresh:not(.body-cell-edit-active):hover {
    &:first-child {
      border-top-left-radius: awsui.$border-radius-control-default-focus-ring;
      border-bottom-left-radius: awsui.$border-radius-control-default-focus-ring;
    }
    &:last-child {
      border-top-right-radius: awsui.$border-radius-control-default-focus-ring;
      border-bottom-right-radius: awsui.$border-radius-control-default-focus-ring;
    }
  }
}<|MERGE_RESOLUTION|>--- conflicted
+++ resolved
@@ -184,11 +184,6 @@
       &:hover {
         background-color: awsui.$color-background-dropdown-item-hover;
         border: awsui.$border-divider-list-width solid awsui.$color-border-control-default;
-<<<<<<< HEAD
-        $full-offset: #{awsui.$border-divider-list-width};
-        $half-offset: calc(#{$full-offset} / 2);
-=======
->>>>>>> d5cb6cd7
         &.is-visual-refresh {
           &:not(.body-cell-selected) {
             &.body-cell-first-row,
@@ -224,10 +219,6 @@
         }
       }
       &[data-awsui-focus-visible='true']:focus-within {
-<<<<<<< HEAD
-        $focus-default-offset: calc(-1 * #{awsui.$space-scaled-xxs});
-=======
->>>>>>> d5cb6cd7
         @include styles.focus-highlight($focus-default-offset);
       }
       &:hover,
