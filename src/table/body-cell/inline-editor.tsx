// Copyright Amazon.com, Inc. or its affiliates. All Rights Reserved.
// SPDX-License-Identifier: Apache-2.0
import React, { useEffect, useState } from 'react';
import Button from '../../button/internal';
import FormField from '../../form-field/internal';
import SpaceBetween from '../../space-between/internal';
import { useClickAway } from './click-away';
import { TableProps } from '../interfaces';
import styles from './styles.css.js';
import { Optional } from '../../internal/types';

// A function that does nothing
const noop = () => undefined;

interface InlineEditorProps<ItemType> {
  ariaLabels: TableProps['ariaLabels'];
  column: TableProps.ColumnDefinition<ItemType>;
  item: ItemType;
  onEditEnd: () => void;
  submitEdit: TableProps.SubmitEditFunction<ItemType>;
  __onRender?: () => void;
}

export function InlineEditor<ItemType>({
  ariaLabels,
  item,
  column,
  onEditEnd,
  submitEdit,
  __onRender,
}: InlineEditorProps<ItemType>) {
  const [currentEditLoading, setCurrentEditLoading] = useState(false);
  const [currentEditValue, setCurrentEditValue] = useState<Optional<any>>();

  const cellContext = {
    currentValue: currentEditValue,
    setValue: setCurrentEditValue,
  };

  function finishEdit(cancel = false) {
    if (!cancel) {
      setCurrentEditValue(undefined);
    }
    onEditEnd();
  }

  async function onSubmitClick(evt: React.FormEvent) {
    evt.preventDefault();
    if (currentEditValue === undefined) {
      finishEdit();
      return;
    }

    setCurrentEditLoading(true);
    try {
      await submitEdit(item, column, currentEditValue);
      setCurrentEditLoading(false);
      finishEdit();
    } catch (e) {
      setCurrentEditLoading(false);
    }
  }

  function onCancel() {
    if (currentEditLoading) {
      return;
    }
    finishEdit(true);
  }

  function handleEscape(event: React.KeyboardEvent): void {
    if (event.key === 'Escape') {
      onCancel();
    }
  }

  const clickAwayRef = useClickAway(onCancel);

  useEffect(() => {
    if (__onRender) {
      const timer = setTimeout(__onRender, 1);
      return () => clearTimeout(timer);
    }
  }, [__onRender]);

  // asserting non-undefined editConfig here because this component is unreachable otherwise
  const { ariaLabel = undefined, validation = noop, errorIconAriaLabel, editingCell } = column.editConfig!;

  return (
    <form
      ref={clickAwayRef}
      onSubmit={onSubmitClick}
      onKeyDown={handleEscape}
      className={styles['body-cell-editor-form']}
    >
      <FormField
        stretch={true}
        label={ariaLabel}
        __hideLabel={true}
        __disableGutters={true}
        __useReactAutofocus={true}
        i18nStrings={{ errorIconAriaLabel }}
        errorText={validation(item, currentEditValue)}
      >
        <div className={styles['body-cell-editor-row']}>
<<<<<<< HEAD
          {column.editConfig?.editingCell(item, cellContext)}
=======
          {editingCell(item, cellContext)}
>>>>>>> 5d7a2bbc
          <span className={styles['body-cell-editor-controls']}>
            <SpaceBetween direction="horizontal" size="xxs">
              {!currentEditLoading ? (
                <Button
                  ariaLabel={ariaLabels?.cancelEditLabel?.(column)}
                  formAction="none"
                  iconName="close"
                  variant="inline-icon"
                  onClick={onCancel}
                />
              ) : null}
              <Button
                ariaLabel={ariaLabels?.submitEditLabel?.(column)}
                formAction="submit"
                iconName="check"
                variant="inline-icon"
                loading={currentEditLoading}
              />
            </SpaceBetween>
          </span>
        </div>
      </FormField>
    </form>
  );
}<|MERGE_RESOLUTION|>--- conflicted
+++ resolved
@@ -103,11 +103,7 @@
         errorText={validation(item, currentEditValue)}
       >
         <div className={styles['body-cell-editor-row']}>
-<<<<<<< HEAD
-          {column.editConfig?.editingCell(item, cellContext)}
-=======
           {editingCell(item, cellContext)}
->>>>>>> 5d7a2bbc
           <span className={styles['body-cell-editor-controls']}>
             <SpaceBetween direction="horizontal" size="xxs">
               {!currentEditLoading ? (
