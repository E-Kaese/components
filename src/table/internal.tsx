--- conflicted
+++ resolved
@@ -39,11 +39,8 @@
 import { useCellEditing } from './use-cell-editing';
 import { LinkDefaultVariantContext } from '../internal/context/link-default-variant-context';
 import { CollectionLabelContext } from '../internal/context/collection-label-context';
-<<<<<<< HEAD
 import InternalButton from '../button/internal';
-=======
 import { useFunnelSubStep } from '../internal/analytics/hooks/use-funnel';
->>>>>>> b7d291ca
 
 const SELECTION_COLUMN_WIDTH = 54;
 const selectionColumnId = Symbol('selection-column-id');
@@ -110,12 +107,9 @@
       renderAriaLive,
       stickyColumns,
       columnDisplay,
-<<<<<<< HEAD
       treeGrid,
-=======
       __funnelSubStepProps,
       __subStepRef,
->>>>>>> b7d291ca
       ...rest
     }: InternalTableProps<T>,
     ref: React.Ref<TableProps.Ref>
