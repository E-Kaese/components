--- conflicted
+++ resolved
@@ -39,11 +39,8 @@
 import { useCellEditing } from './use-cell-editing';
 import { LinkDefaultVariantContext } from '../internal/context/link-default-variant-context';
 import { CollectionLabelContext } from '../internal/context/collection-label-context';
-<<<<<<< HEAD
 import { useTableRole } from './table-role/table-role-helper';
-=======
 import { useFunnelSubStep } from '../internal/analytics/hooks/use-funnel';
->>>>>>> 26a79ceb
 
 const GRID_NAVIGATION_PAGE_SIZE = 10;
 const SELECTION_COLUMN_WIDTH = 54;
@@ -109,11 +106,8 @@
       renderAriaLive,
       stickyColumns,
       columnDisplay,
-<<<<<<< HEAD
       keyboardNavigation,
-=======
       __funnelSubStepProps,
->>>>>>> 26a79ceb
       ...rest
     }: InternalTableProps<T>,
     ref: React.Ref<TableProps.Ref>
