--- conflicted
+++ resolved
@@ -3,15 +3,6 @@
 
 import { useEffect, useMemo } from 'react';
 import {
-<<<<<<< HEAD
-  defaultSuppressNavigation,
-  findFocusinCell,
-  moveFocusBy,
-  restoreTableFocusables,
-  updateTableFocusables,
-} from './utils';
-import { FocusedCell, GridNavigationAPI, GridNavigationProps } from './interfaces';
-=======
   defaultIsSuppressed,
   findFocusinCell,
   moveFocusBy,
@@ -21,7 +12,6 @@
   getFirstFocusable,
 } from './utils';
 import { FocusedCell, GridNavigationProps } from './interfaces';
->>>>>>> 26a79ceb
 import { KeyCode } from '../../internal/keycode';
 import { nodeContains } from '@cloudscape-design/component-toolkit/dom';
 import { useStableCallback } from '@cloudscape-design/component-toolkit/internal';
@@ -33,45 +23,29 @@
  * The hook attaches the GridNavigationHelper helper when active=true.
  * See GridNavigationHelper for more details.
  */
-<<<<<<< HEAD
-export function useGridNavigation({
-  keyboardNavigation,
-  suppressNavigation,
-  pageSize,
-  getTable,
-}: GridNavigationProps): GridNavigationAPI {
-  const model = useMemo(() => new GridNavigationModel(), []);
-
-  const getTableStable = useStableCallback(getTable);
-
-  const suppressNavigationStable = useStableCallback(
-    (focusedElement: HTMLElement) => suppressNavigation?.(focusedElement) ?? false
-  );
-=======
-export function useGridNavigation({ active, pageSize, getTable, isSuppressed }: GridNavigationProps) {
+export function useGridNavigation({ keyboardNavigation, pageSize, getTable, isSuppressed }: GridNavigationProps) {
   const gridNavigation = useMemo(() => new GridNavigationHelper(), []);
 
   const getTableStable = useStableCallback(getTable);
   const isSuppressedStable = useStableCallback((element: HTMLElement) => isSuppressed?.(element) ?? false);
-
-  // Initialize the model with the table container assuming it is mounted synchronously and only once.
-  useEffect(() => {
-    if (active) {
-      const table = getTableStable();
-      table && gridNavigation.init(table, isSuppressedStable);
-    }
-    return () => gridNavigation.cleanup();
-  }, [active, gridNavigation, getTableStable, isSuppressedStable]);
->>>>>>> 26a79ceb
 
   // Initialize the model with the table container assuming it is mounted synchronously and only once.
   useEffect(() => {
     if (keyboardNavigation) {
       const table = getTableStable();
-      table && model.init(table, suppressNavigationStable);
-    }
-    return () => model.destroy();
-  }, [model, keyboardNavigation, getTableStable, suppressNavigationStable]);
+      table && gridNavigation.init(table, isSuppressedStable);
+    }
+    return () => gridNavigation.cleanup();
+  }, [keyboardNavigation, gridNavigation, getTableStable, isSuppressedStable]);
+
+  // Initialize the model with the table container assuming it is mounted synchronously and only once.
+  useEffect(() => {
+    if (keyboardNavigation) {
+      const table = getTableStable();
+      table && gridNavigation.init(table, isSuppressedStable);
+    }
+    return () => gridNavigation.cleanup();
+  }, [gridNavigation, keyboardNavigation, getTableStable, isSuppressedStable]);
 
   // Notify the model of the props change.
   useEffect(() => {
@@ -96,25 +70,15 @@
   // Props
   private _pageSize = 0;
   private _table: null | HTMLTableElement = null;
-<<<<<<< HEAD
-  private _suppressNavigation?: (focusedElement: HTMLElement) => boolean;
-=======
   private _isSuppressed: (focusedElement: HTMLElement) => boolean = () => false;
->>>>>>> 26a79ceb
 
   // State
   private prevFocusedCell: null | FocusedCell = null;
   private focusedCell: null | FocusedCell = null;
 
-<<<<<<< HEAD
-  public init(table: HTMLTableElement, suppressNavigation?: (focusedElement: HTMLElement) => boolean) {
-    this._table = table;
-    this._suppressNavigation = suppressNavigation;
-=======
   public init(table: HTMLTableElement, isSuppressed: (focusedElement: HTMLElement) => boolean) {
     this._table = table;
     this._isSuppressed = isSuppressed;
->>>>>>> 26a79ceb
 
     this.table.addEventListener('focusin', this.onFocusin);
     this.table.addEventListener('focusout', this.onFocusout);
@@ -123,12 +87,8 @@
     const tableNodesObserver = new MutationObserver(this.onTableNodeMutation);
     tableNodesObserver.observe(table, { childList: true, subtree: true });
 
-<<<<<<< HEAD
-    updateTableFocusables(this.table, null, false);
-=======
     muteElementFocusables(this.table, false);
     ensureSingleFocusable(this.table, null);
->>>>>>> 26a79ceb
 
     this.cleanup = () => {
       this.table.removeEventListener('focusin', this.onFocusin);
@@ -149,10 +109,6 @@
     this._pageSize = pageSize;
   }
 
-  private suppressNavigation(focusedElement: HTMLElement): boolean {
-    return defaultSuppressNavigation(focusedElement) ?? this._suppressNavigation?.(focusedElement) ?? false;
-  }
-
   private get pageSize() {
     return this._pageSize;
   }
@@ -177,11 +133,6 @@
     this.prevFocusedCell = cell;
     this.focusedCell = cell;
 
-<<<<<<< HEAD
-    const updated = updateTableFocusables(this.table, cell, this.suppressNavigation(cell.element));
-    if (updated) {
-      updated.focus();
-=======
     muteElementFocusables(this.table, this.isSuppressed(cell.element));
     ensureSingleFocusable(this.table, cell);
 
@@ -189,7 +140,6 @@
     // If content focusables are available - move the focus to the first one.
     if (cell.element === cell.cellElement) {
       getFirstFocusable(cell.cellElement)?.focus();
->>>>>>> 26a79ceb
     }
   };
 
@@ -219,13 +169,8 @@
     const minExtreme = Number.NEGATIVE_INFINITY;
     const maxExtreme = Number.POSITIVE_INFINITY;
 
-<<<<<<< HEAD
-    // When navigation is suppressed no keys are intercepted.
-    if (this.suppressNavigation(from.element)) {
-=======
     // Do not intercept any keys when the navigation is suppressed.
     if (this.isSuppressed(from.element)) {
->>>>>>> 26a79ceb
       return;
     }
 
@@ -287,16 +232,6 @@
       ensureSingleFocusable(this.table, cell);
     }
 
-<<<<<<< HEAD
-    // When focused cell was un-mounted - re-apply focus to the same location.
-    for (const record of mutationRecords) {
-      if (record.type === 'childList') {
-        for (const removedNode of Array.from(record.removedNodes)) {
-          if (removedNode === this.prevFocusedCell.element || nodeContains(removedNode, this.prevFocusedCell.element)) {
-            const cell = this.focusedCell ?? this.prevFocusedCell;
-            updateTableFocusables(this.table, cell, this.suppressNavigation(cell.element));
-            moveFocusBy(this.table, this.prevFocusedCell, { y: 0, x: 0 });
-=======
     if (cell) {
       for (const record of mutationRecords) {
         if (record.type === 'childList') {
@@ -307,7 +242,6 @@
               ensureSingleFocusable(this.table, cell);
               moveFocusBy(this.table, cell, { y: 0, x: 0 });
             }
->>>>>>> 26a79ceb
           }
         }
       }
