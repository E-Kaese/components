--- conflicted
+++ resolved
@@ -129,17 +129,10 @@
     // When newly registered element belongs to the focused cell the focus must transition to it.
     if (
       this.focusedCell &&
-<<<<<<< HEAD
-      this.focusedCell.element instanceof HTMLTableCellElement &&
-      this.focusedCell.element.contains(focusableElement)
-    ) {
-      focusableElement instanceof HTMLElement && focusableElement.focus();
-=======
       this.focusedCell.element.tagName === 'TD' &&
       this.focusedCell.element.contains(focusableElement)
     ) {
       focusableElement.focus();
->>>>>>> 2790fff7
     }
     return () => this.unregisterFocusable(focusableElement);
   };
