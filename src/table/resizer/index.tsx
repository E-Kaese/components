// Copyright Amazon.com, Inc. or its affiliates. All Rights Reserved.
// SPDX-License-Identifier: Apache-2.0
import clsx from 'clsx';
import React, { useEffect, useRef, useState } from 'react';
import styles from './styles.css.js';
import { KeyCode } from '../../internal/keycode';
import { DEFAULT_COLUMN_WIDTH } from '../use-column-widths';
import { useStableCallback } from '@cloudscape-design/component-toolkit/internal';
import { getHeaderWidth, getResizerElements } from './resizer-lookup';

interface ResizerProps {
  onWidthUpdate: (newWidth: number) => void;
  onWidthUpdateCommit: () => void;
  ariaLabelledby?: string;
  minWidth?: number;
  tabIndex?: number;
  focusId?: string;
  showFocusRing?: boolean;
}

const AUTO_GROW_START_TIME = 10;
const AUTO_GROW_INTERVAL = 10;
const AUTO_GROW_INCREMENT = 5;

export function Resizer({
  onWidthUpdate,
  onWidthUpdateCommit,
  ariaLabelledby,
  minWidth = DEFAULT_COLUMN_WIDTH,
  tabIndex,
  showFocusRing,
  focusId,
}: ResizerProps) {
  onWidthUpdate = useStableCallback(onWidthUpdate);
  onWidthUpdateCommit = useStableCallback(onWidthUpdateCommit);

  const resizerRef = useRef<HTMLSpanElement>(null);
  const [isDragging, setIsDragging] = useState(false);
  const autoGrowTimeout = useRef<ReturnType<typeof setTimeout> | undefined>();
  const [resizerHasFocus, setResizerHasFocus] = useState(false);
  const [headerCellWidth, setHeaderCellWidth] = useState(0);

  // Read header width after mounting for it to be available in the element's ARIA label before it gets focused.
  useEffect(() => {
    setHeaderCellWidth(getHeaderWidth(resizerRef.current));
  }, []);

  useEffect(() => {
    const elements = getResizerElements(resizerRef.current);
    if ((!isDragging && !resizerHasFocus) || !elements) {
      return;
    }

    const { left: leftEdge, right: rightEdge } = elements.scrollParent.getBoundingClientRect();

    const updateTrackerPosition = (newOffset: number) => {
      const { left: scrollParentLeft } = elements.table.getBoundingClientRect();
      elements.tracker.style.top = elements.header.getBoundingClientRect().height + 'px';
      // minus one pixel to offset the cell border
      elements.tracker.style.left = newOffset - scrollParentLeft - 1 + 'px';
    };

    const updateColumnWidth = (newWidth: number) => {
      const { right, width } = elements.header.getBoundingClientRect();
      const updatedWidth = newWidth < minWidth ? minWidth : newWidth;
      updateTrackerPosition(right + updatedWidth - width);
      if (newWidth >= minWidth) {
        setHeaderCellWidth(newWidth);
      }
      // callbacks must be the last calls in the handler, because they may cause an extra update
      onWidthUpdate(newWidth);
    };

    const resizeColumn = (offset: number) => {
      if (offset > leftEdge) {
        const cellLeft = elements.header.getBoundingClientRect().left;
        const newWidth = offset - cellLeft;
        // callbacks must be the last calls in the handler, because they may cause an extra update
        updateColumnWidth(newWidth);
      }
    };

    const onAutoGrow = () => {
      const width = elements.header.getBoundingClientRect().width;
      autoGrowTimeout.current = setTimeout(onAutoGrow, AUTO_GROW_INTERVAL);
      // callbacks must be the last calls in the handler, because they may cause an extra update
      updateColumnWidth(width + AUTO_GROW_INCREMENT);
      elements.scrollParent.scrollLeft += AUTO_GROW_INCREMENT;
    };

    const onMouseMove = (event: MouseEvent) => {
      clearTimeout(autoGrowTimeout.current);
      const offset = event.pageX;
      if (offset > rightEdge) {
        autoGrowTimeout.current = setTimeout(onAutoGrow, AUTO_GROW_START_TIME);
      } else {
        resizeColumn(offset);
      }
    };

    const onMouseUp = (event: MouseEvent) => {
      resizeColumn(event.pageX);
      setIsDragging(false);
      onWidthUpdateCommit();
      clearTimeout(autoGrowTimeout.current);
    };

    const onKeyDown = (event: KeyboardEvent) => {
      if (event.keyCode === KeyCode.left) {
        event.preventDefault();
        updateColumnWidth(elements.header.getBoundingClientRect().width - 10);
        setTimeout(() => onWidthUpdateCommit(), 0);
      }
      if (event.keyCode === KeyCode.right) {
        event.preventDefault();
        updateColumnWidth(elements.header.getBoundingClientRect().width + 10);
        setTimeout(() => onWidthUpdateCommit(), 0);
      }
    };

    updateTrackerPosition(elements.header.getBoundingClientRect().right);

    if (isDragging) {
      document.body.classList.add(styles['resize-active']);
      document.addEventListener('mousemove', onMouseMove);
      document.addEventListener('mouseup', onMouseUp);
    }
    if (resizerHasFocus) {
      document.body.classList.add(styles['resize-active']);
      document.body.classList.add(styles['resize-active-with-focus']);
      elements.header.addEventListener('keydown', onKeyDown);
    }

    return () => {
      clearTimeout(autoGrowTimeout.current);
      document.body.classList.remove(styles['resize-active']);
      document.body.classList.remove(styles['resize-active-with-focus']);
      document.removeEventListener('mousemove', onMouseMove);
      document.removeEventListener('mouseup', onMouseUp);
      elements.header.removeEventListener('keydown', onKeyDown);
    };
  }, [isDragging, resizerHasFocus, minWidth, onWidthUpdate, onWidthUpdateCommit]);

  const headerCellWidthString = headerCellWidth.toFixed(0);
<<<<<<< HEAD
  const resizerAriaProps =
    resizerRole === 'button'
      ? {
          'aria-labelledby': joinStrings(ariaLabelledby, resizerWidthId),
          'aria-pressed': false,
        }
      : {
          'aria-labelledby': ariaLabelledby,
          'aria-orientation': 'vertical' as const,
          'aria-valuenow': headerCellWidth,
          // aria-valuetext is needed because the VO announces "collapsed" when only aria-valuenow set without aria-valuemax
          'aria-valuetext': headerCellWidthString,
          'aria-valuemin': minWidth,
          'data-awsui-table-suppress-navigation': true,
        };
=======
  const resizerAriaProps = {
    role: 'separator',
    'aria-labelledby': ariaLabelledby,
    'aria-orientation': 'vertical' as const,
    'aria-valuenow': headerCellWidth,
    // aria-valuetext is needed because the VO announces "collapsed" when only aria-valuenow set without aria-valuemax
    'aria-valuetext': headerCellWidthString,
    'aria-valuemin': minWidth,
  };
>>>>>>> 26a79ceb

  return (
    <>
      <span
        ref={resizerRef}
        className={clsx(
          styles.resizer,
          isDragging && styles['resizer-active'],
          (resizerHasFocus || showFocusRing) && styles['has-focus']
        )}
        onMouseDown={event => {
          if (event.button !== 0) {
            return;
          }
          event.preventDefault();
          setIsDragging(true);
        }}
        onClick={() => {
          // Prevents dragging mode activation for VO+Space click.
          setIsDragging(false);
        }}
        onFocus={() => {
          setHeaderCellWidth(getHeaderWidth(resizerRef.current));
          setResizerHasFocus(true);
        }}
        onBlur={() => {
          setResizerHasFocus(false);
        }}
        {...resizerAriaProps}
        tabIndex={tabIndex}
        data-focus-id={focusId}
      />
    </>
  );
}

export function ResizeTracker() {
  return <span className={styles.tracker} />;
}<|MERGE_RESOLUTION|>--- conflicted
+++ resolved
@@ -142,23 +142,6 @@
   }, [isDragging, resizerHasFocus, minWidth, onWidthUpdate, onWidthUpdateCommit]);
 
   const headerCellWidthString = headerCellWidth.toFixed(0);
-<<<<<<< HEAD
-  const resizerAriaProps =
-    resizerRole === 'button'
-      ? {
-          'aria-labelledby': joinStrings(ariaLabelledby, resizerWidthId),
-          'aria-pressed': false,
-        }
-      : {
-          'aria-labelledby': ariaLabelledby,
-          'aria-orientation': 'vertical' as const,
-          'aria-valuenow': headerCellWidth,
-          // aria-valuetext is needed because the VO announces "collapsed" when only aria-valuenow set without aria-valuemax
-          'aria-valuetext': headerCellWidthString,
-          'aria-valuemin': minWidth,
-          'data-awsui-table-suppress-navigation': true,
-        };
-=======
   const resizerAriaProps = {
     role: 'separator',
     'aria-labelledby': ariaLabelledby,
@@ -168,7 +151,6 @@
     'aria-valuetext': headerCellWidthString,
     'aria-valuemin': minWidth,
   };
->>>>>>> 26a79ceb
 
   return (
     <>
